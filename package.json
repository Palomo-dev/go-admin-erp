--- conflicted
+++ resolved
@@ -10,11 +10,8 @@
   },
   "dependencies": {
     "@heroicons/react": "^2.2.0",
-<<<<<<< HEAD
-=======
     "@radix-ui/react-checkbox": "^1.3.2",
     "@radix-ui/react-dialog": "^1.1.14",
->>>>>>> 7bac923d
     "@radix-ui/react-dropdown-menu": "^2.1.15",
     "@radix-ui/react-label": "^2.1.7",
     "@radix-ui/react-select": "^2.2.5",

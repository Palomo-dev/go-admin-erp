--- conflicted
+++ resolved
@@ -8,29 +8,25 @@
     "start": "next start",
     "lint": "next lint"
   },
-  "dependencies": {
-    "@stripe/react-stripe-js": "^3.6.0",
-    "@stripe/stripe-js": "^7.2.0",
-    "@supabase/auth-helpers-nextjs": "^0.10.0",
-    "@supabase/ssr": "^0.6.1",
-    "@supabase/supabase-js": "^2.49.4",
-    "@types/papaparse": "^5.3.16",
-    "clsx": "^2.1.1",
-    "lucide-react": "^0.503.0",
-    "next": "15.3.1",
-<<<<<<< HEAD
-    "next-themes": "^0.4.6",
-    "papaparse": "^5.5.3",
-    "react": "^19.0.0",
-    "react-dom": "^19.0.0",
-    "tailwind-merge": "^3.2.0",
-    "xlsx": "^0.18.5"
-=======
-    "react": "19.0.0",
-    "react-dom": "19.0.0",
-    "react-icons": "^5.5.0"
->>>>>>> 578d67ae
-  },
+"dependencies": {
+  "@stripe/react-stripe-js": "^3.6.0",
+  "@stripe/stripe-js": "^7.2.0",
+  "@supabase/auth-helpers-nextjs": "^0.10.0",
+  "@supabase/ssr": "^0.6.1",
+  "@supabase/supabase-js": "^2.49.4",
+  "@types/papaparse": "^5.3.16",
+  "clsx": "^2.1.1",
+  "lucide-react": "^0.503.0",
+  "next": "15.3.1",
+  "next-themes": "^0.4.6",
+  "papaparse": "^5.5.3",
+  "react": "19.0.0",
+  "react-dom": "19.0.0",
+  "react-icons": "^5.5.0",
+  "tailwind-merge": "^3.2.0",
+  "xlsx": "^0.18.5"
+}
+
   "devDependencies": {
     "@types/node": "^20.10.0",
     "@types/react": "^19.0.0",

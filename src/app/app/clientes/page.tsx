"use client";

import { useEffect, useState } from "react";
import { useSession } from "@/lib/hooks/useSession";
import { supabase } from "@/lib/supabase/config";
import { useOrganization } from "@/lib/hooks/useOrganization";
import ClientesTable from "@/components/clientes/ClientesTable";
import ClientesFilter from "@/components/clientes/ClientesFilter";
import ClientesActions from "@/components/clientes/ClientesActions";
import LoadingSpinner from "@/components/ui/loading-spinner";

interface Customer {
  id: string;
  full_name: string;
  email?: string;
  phone?: string;
  doc_type?: string;
  doc_number?: string;
  city?: string;
  roles?: string[];
  tags?: string[];
  is_active?: boolean;
  last_purchase_date?: string;
  balance?: number;
  days_overdue?: number;
  ar_status?: string | null;
  sales_count?: number;
  total_sales?: number;
}

export default function ClientesPage() {
  const [customers, setCustomers] = useState<Customer[]>([]);
  const [filteredCustomers, setFilteredCustomers] = useState<Customer[]>([]);
  const [isLoading, setIsLoading] = useState(true);
  const [error, setError] = useState("");
  const [organizationId, setOrganizationId] = useState<number | null>(null);
  
  // Paginación
  const [page, setPage] = useState(0);
  const [pageSize, setPageSize] = useState(10);
  const [count, setCount] = useState(0);
  
  // Filtros
  const [searchQuery, setSearchQuery] = useState("");
  const [roleFilter, setRoleFilter] = useState<string | null>(null);
  const [tagFilter, setTagFilter] = useState<string | null>(null);
  const [cityFilter, setCityFilter] = useState<string | null>(null);
  const [balanceFilter, setBalanceFilter] = useState<string | null>(null); // 'all', 'pending', 'paid'
  const [sortOrder, setSortOrder] = useState<string | null>(null);
  
  // Usamos el hook de sesión y organización
  const { session } = useSession();
  const organizationData = useOrganization();
  
  // Extraemos el estado de carga de la sesión para mejor manejo
  const { loading: sessionLoading } = useSession();
  
  useEffect(() => {
    async function loadOrganizationData() {
      // Si la sesión o la organización aún está cargando, esperamos
      if (sessionLoading || organizationData.isLoading) {
        // Mantenemos el estado de carga pero no mostramos mensajes de error durante la carga
        setIsLoading(true);
        setError("");
        return;
      }
      
      // Solo verificamos la sesión después de que termine de cargar
      if (!sessionLoading && !session) {
        console.log("Sesión verificada: No hay sesión activa después de carga completa");
        setError('No hay sesión activa. Por favor inicie sesión.');
        setIsLoading(false);
        return;
      }
      
      // Manejamos errores específicos de organización
      if (organizationData.error) {
        const errorMsg = typeof organizationData.error === 'string' 
          ? organizationData.error 
          : "Error cargando datos de la organización";
        
        console.log("Error de organización:", errorMsg);
        setError(errorMsg);
        setIsLoading(false);
        return;
      }
      
      // Si tenemos organización, procedemos a cargar los clientes
      if (organizationData.organization?.id) {
        console.log("Organización encontrada:", organizationData.organization.id);
        setOrganizationId(organizationData.organization.id);
        await loadCustomers(organizationData.organization.id);
      } else {
        setError('No se encontró información de la organización');
        setIsLoading(false);
      }
    }
    
    loadOrganizationData();
  }, [session, sessionLoading, organizationData]);


  // Función para cargar clientes con paginación y última fecha de compra
  async function loadCustomers(orgId: string | number) {
    setIsLoading(true);
    console.log("Iniciando carga de clientes para organización:", orgId);
    try {
      // Primero obtenemos el conteo total para la paginación
      const { count: totalCount, error: countError } = await supabase
        .from("customers")
        .select("id", { count: "exact", head: true })
        .eq("organization_id", orgId);
        
      if (countError) {
        console.error("Error al contar clientes:", countError);
        throw countError;
      }
      
      console.log("Total de clientes encontrados:", totalCount);
      if (totalCount !== null) setCount(totalCount);
      
      // Si no hay clientes, terminamos el proceso aquí
      if (totalCount === 0) {
        console.log("No hay clientes para mostrar");
        setCustomers([]);
        setFilteredCustomers([]);
        setIsLoading(false);
        return;
      }
      
      // Obtenemos los clientes con paginación
      const { data: customersData, error } = await supabase
        .from("customers")
        .select("*")
        .eq("organization_id", orgId)
        .range(page * pageSize, (page + 1) * pageSize - 1);
        
      if (error) throw error;
      
      // Obtenemos los saldos de cuentas por cobrar
<<<<<<< HEAD
      const customerIds = customersData.map(customer => customer.id);
      
      // Consulta para cuentas por cobrar usando función RPC (bypasea RLS)
      const { data: balances, error: balancesError } = await supabase
        .rpc('get_accounts_receivable_for_customers', {
          customer_ids: customerIds,
          org_id: orgId
        });
=======
      // NOTA: Verificamos los tipos entre tablas. En customers.id es UUID pero accounts_receivable.customer_id es INTEGER
      // En lugar de intentar usar los IDs directamente, vamos a consultar por organización
      const { data: balances, error: balancesError } = await supabase
        .from("accounts_receivable")
        .select("customer_id, balance")
        .eq("organization_id", orgId.toString()) // Convertimos a string ya que organization_id es UUID
        .gt("balance", 0);
>>>>>>> c8eebce1
        
      if (balancesError) {
        console.warn("Error obteniendo saldos:", balancesError);
        // Continuamos sin datos de saldo en lugar de fallar toda la carga
      }
        
      // Consulta para ventas con información adicional
      const { data: salesData, error: purchasesError } = await supabase
        .from("sales")
        .select("customer_id, sale_date, total, balance, status, payment_status")
        .in("customer_id", customerIds)
        .eq("organization_id", orgId)
        .order('sale_date', { ascending: false });
        
      if (purchasesError) {
        console.warn("Error obteniendo historial de compras:", purchasesError);
        // Continuamos sin datos de historial en lugar de fallar toda la carga
      }
      
      // Crear mapas para almacenar los datos procesados por cliente
      const balanceMap = new Map();
      const lastPurchaseMap = new Map();
      const maxDaysOverdueMap = new Map();
      const salesCountMap = new Map();
      const totalSalesMap = new Map();
      const arStatusMap = new Map();
      
      // Procesar cuentas por cobrar - agrupar por cliente y obtener estadísticas
      if (balances) {
<<<<<<< HEAD
        balances.forEach((item: any) => {
          if (item.customer_id && item.balance !== undefined) {
            const customerId = item.customer_id.toString();
            
            // Convertir explícitamente balance a número y acumular
            const itemBalance = typeof item.balance === 'string' ? parseFloat(item.balance) : Number(item.balance);
            const currentBalance = balanceMap.get(customerId) || 0;
            const newBalance = currentBalance + itemBalance;
            balanceMap.set(customerId, newBalance);
            
            // Obtener días de vencimiento máximo
            if (item.days_overdue !== undefined && item.days_overdue !== null) {
              const daysOverdue = Number(item.days_overdue);
              const currentDaysOverdue = maxDaysOverdueMap.get(customerId) || 0;
              maxDaysOverdueMap.set(customerId, Math.max(currentDaysOverdue, daysOverdue));
            }
            
            // Almacenar estado de cuenta por cobrar con mayor riesgo (vencido > parcial > pendiente > pagado)
            const currentStatus = arStatusMap.get(customerId) || '';
            
            // Prioridad: overdue > partial > pending > paid
            const prioridadEstado: Record<string, number> = {
              'overdue': 4,
              'partial': 3,
              'pending': 2,
              'paid': 1,
              '': 0
            };
            
            // Verificar que el estado sea válido y tenga prioridad
            const estadoActual = item.status || '';
            const prioridadActual = prioridadEstado[estadoActual] || 0;
            const prioridadAlmacenada = prioridadEstado[currentStatus] || 0;
            
            // Si el estado actual tiene mayor prioridad que el almacenado, actualizamos
            if (prioridadActual > prioridadAlmacenada) {
              arStatusMap.set(customerId, estadoActual);
=======
        // Agrupar por customer_id y sumar los balances
        // Pero verificando primero que el tipo de dato sea correcto
        balances.forEach(item => {
          if (item.customer_id !== null && item.customer_id !== undefined && item.balance !== undefined) {
            try {
              // Sólo usamos IDs numéricos para evitar errores de tipo
              if (typeof item.customer_id === 'number') {
                const customerId = item.customer_id.toString();
                const currentBalance = balanceMap.get(customerId) || 0;
                balanceMap.set(customerId, currentBalance + item.balance);
              }
            } catch (err) {
              console.warn("Error procesando saldo para cliente:", item.customer_id, err);
>>>>>>> c8eebce1
            }
          }
        });
      }
      
      // Procesar ventas - estadísticas y última fecha
      if (salesData) {
        // Para cada cliente, calcular totales y encontrar la venta más reciente
        salesData.forEach(item => {
          if (item.customer_id) {
            const customerId = item.customer_id.toString();
            
            // Conteo de ventas
            const currentCount = salesCountMap.get(customerId) || 0;
            salesCountMap.set(customerId, currentCount + 1);
            
            // Convertir explícitamente el total a número y sumarlo
            if (item.total !== undefined && item.total !== null) {
              const itemTotal = typeof item.total === 'string' ? parseFloat(item.total) : Number(item.total);
              const currentTotal = totalSalesMap.get(customerId) || 0;
              totalSalesMap.set(customerId, currentTotal + itemTotal);
            }
            
            // Actualizar última fecha de compra
            if (item.sale_date) {
              const currentDate = lastPurchaseMap.get(customerId);
              if (!currentDate || new Date(item.sale_date) > new Date(currentDate)) {
                lastPurchaseMap.set(customerId, item.sale_date);
              }
            }
          }
        });
      }
      
      // Combinar datos asegurando compatibilidad de tipos entre UUIDs y strings
      const enhancedCustomers = customersData.map(customer => {
        const customerId = customer.id.toString();
        
        // Asegurar que todos los valores numéricos son de tipo number
        const rawBalance = balanceMap.get(customerId);
        const balance = Number(rawBalance || 0);
        const sales_count = Number(salesCountMap.get(customerId) || 0);
        const total_sales = Number(totalSalesMap.get(customerId) || 0);
        const days_overdue = Number(maxDaysOverdueMap.get(customerId) || 0);
        
        // Eliminar logs una vez que hayamos identificado el problema
        /* 
        console.log(`Cliente ${customer.full_name} (${customerId}):`); 
        console.log(`  - Balance: ${balance} (${typeof balance})`); 
        console.log(`  - Ventas: ${sales_count} compras por ${total_sales}`); 
        */
        
        return {
          ...customer,
          balance,
          last_purchase_date: lastPurchaseMap.get(customerId) || null,
          days_overdue,
          ar_status: arStatusMap.get(customerId) || null,
          sales_count, 
          total_sales
        };
      });
      
      console.log('Clientes cargados:', enhancedCustomers.length);
      
      setCustomers(enhancedCustomers);
      setFilteredCustomers(enhancedCustomers);
    } catch (error: any) {
      console.error("Error cargando clientes:", error);
      setError(error.message || "Error desconocido al cargar clientes");
      // Aseguramos que la pantalla de carga desaparezca incluso si hay error
      setCustomers([]);
      setFilteredCustomers([]);
    } finally {
      setIsLoading(false);
      console.log("Finalizada la carga de clientes, estado de carga:", isLoading);
    }
  }

  // Efecto para aplicar filtros cuando cambien
  useEffect(() => {
    let filtered = [...customers];
    
    // Filtro por búsqueda global
    if (searchQuery) {
      const query = searchQuery.toLowerCase();
      filtered = filtered.filter(customer => 
        customer.full_name?.toLowerCase().includes(query) ||
        customer.email?.toLowerCase().includes(query) ||
        customer.doc_number?.toLowerCase().includes(query) ||
        customer.phone?.toLowerCase().includes(query)
      );
    }
    
    // Filtro por rol (ignorar "all_roles")
    if (roleFilter && roleFilter !== "all_roles") {
      filtered = filtered.filter(customer => 
        customer.roles?.includes(roleFilter)
      );
    }
    
    // Filtro por etiqueta (ignorar "all_tags")
    if (tagFilter && tagFilter !== "all_tags") {
      filtered = filtered.filter(customer => 
        customer.tags?.includes(tagFilter)
      );
    }
    
    // Filtro por ciudad (ignorar "all_cities")
    if (cityFilter && cityFilter !== "all_cities") {
      filtered = filtered.filter(customer => 
        customer.city === cityFilter
      );
    }
    
    // Filtro por saldo pendiente (ignorar "all_balances")
    if (balanceFilter && balanceFilter !== "all_balances") {
      if (balanceFilter === 'pending') {
        filtered = filtered.filter(customer => (customer.balance || 0) > 0);
      } else if (balanceFilter === 'paid') {
        filtered = filtered.filter(customer => (customer.balance || 0) === 0);
      }
    }
    
    // Aplicar ordenamiento (ignorar "no_sort")
    if (sortOrder && sortOrder !== "no_sort") {
      filtered = [...filtered].sort((a, b) => {
        switch(sortOrder) {
          case 'latest_purchase': 
            // Si no hay fecha de última compra, colocar al final
            if (!a.last_purchase_date) return 1;
            if (!b.last_purchase_date) return -1;
            return new Date(b.last_purchase_date).getTime() - new Date(a.last_purchase_date).getTime();
          case 'oldest_purchase': 
            if (!a.last_purchase_date) return 1;
            if (!b.last_purchase_date) return -1;
            return new Date(a.last_purchase_date).getTime() - new Date(b.last_purchase_date).getTime();
          case 'balance_desc':
            return (b.balance || 0) - (a.balance || 0);
          case 'balance_asc':
            return (a.balance || 0) - (b.balance || 0);
          default:
            return 0;
        }
      });
    }
    
    setFilteredCustomers(filtered);
  }, [customers, searchQuery, roleFilter, tagFilter, cityFilter, balanceFilter, sortOrder]);

  // Función para cambiar de página
  const handlePageChange = (newPage: number) => {
    setPage(newPage);
    if (organizationId) loadCustomers(organizationId);
  };

  // Función para exportar a CSV
  const handleExportCSV = () => {
    if (!filteredCustomers.length) return;
    
    const csvContent = [
      // Headers
      ["ID", "Nombre Completo", "Email", "Teléfono", "Tipo Documento", "Número Documento", "Ciudad", "Roles", "Etiquetas", "Saldo CxC", "Última Compra"].join(","),
      // Rows
      ...filteredCustomers.map(customer => [
        customer.id,
        customer.full_name,
        customer.email || "",
        customer.phone || "",
        customer.doc_type || "",
        customer.doc_number || "",
        customer.city || "",
        (customer.roles || []).join(";"),
        (customer.tags || []).join(";"),
        customer.balance || 0,
        customer.last_purchase_date || ""
      ].join(","))
    ].join("\n");
    
    const blob = new Blob([csvContent], { type: 'text/csv;charset=utf-8;' });
    const link = document.createElement("a");
    const url = URL.createObjectURL(blob);
    
    link.setAttribute("href", url);
    link.setAttribute("download", `clientes_${new Date().toISOString().split('T')[0]}.csv`);
    link.style.visibility = 'hidden';
    document.body.appendChild(link);
    link.click();
    document.body.removeChild(link);
  };

  return (
    <div className="container mx-auto py-6">
      {/* Título principal */}
      <div className="flex flex-col md:flex-row md:items-center justify-between gap-4 mb-6">
        <h1 className="text-2xl font-bold text-gray-800 dark:text-white">Gestión de Clientes</h1>
      </div>
      
      {/* Estado de carga inicial */}
      {isLoading && !error && !organizationId && (
        <div className="flex items-center justify-center h-64">
          <LoadingSpinner />
          <span className="ml-2 text-gray-600 dark:text-gray-400">Cargando datos...</span>
        </div>
      )}

      {/* Error */}
      {error && (
        <div className="bg-red-100 border border-red-400 text-red-700 px-4 py-3 rounded relative mb-6">
          <strong className="font-bold">Error:</strong>
          <span className="block sm:inline"> {error}</span>
          <button
            className="bg-red-500 text-white px-4 py-2 rounded mt-2"
            onClick={() => {
              // Simplificamos la lógica del botón de reintentar
              setError("");
              setIsLoading(true);
              
              // Verificamos si tenemos los datos necesarios para cargar clientes
              if (organizationData.organization?.id) {
                loadCustomers(organizationData.organization.id)
                  .catch(err => {
                    setError(err.message || "Error desconocido");
                    setIsLoading(false);
                  });
              } else {
                // Si no hay organización, simplemente refrescamos la página
                // para reiniciar todo el proceso de carga
                window.location.reload();
              }
            }}
          >
            Reintentar
          </button>
        </div>
      )}
      
      {/* Contenido principal - siempre visible si no hay error o carga inicial */}
      {!isLoading || (isLoading && organizationId) ? (
        <div className="p-4 md:p-6 space-y-6 bg-white dark:bg-gray-800 rounded-lg border border-gray-200 dark:border-gray-700 shadow-sm">
          {/* Eliminamos el indicador de actualización pequeño, ya lo manejamos en otro lugar */}
          
          {/* Header con título y acciones principales */}
          <div className="flex flex-col md:flex-row md:items-center justify-between gap-4">
            <div>
              <h2 className="text-xl font-semibold text-gray-800 dark:text-white">
                Listado de Clientes
              </h2>
              <p className="text-sm text-gray-500 dark:text-gray-400">
                Gestión centralizada de clientes
              </p>
            </div>
            
            {/* Acciones masivas - siempre visibles */}
            <ClientesActions 
              onExportCSV={handleExportCSV}
              selectedCustomers={[]} 
            />
          </div>

          {/* Filtros y ordenamiento - siempre visibles */}
          <div className="p-4 border border-gray-100 dark:border-gray-700 rounded-md bg-gray-50 dark:bg-gray-850">
            <p className="text-sm font-medium text-gray-700 dark:text-gray-300 mb-3">🔍 Filtros y opciones de visualización</p>
            <ClientesFilter 
              searchQuery={searchQuery}
              onSearchChange={setSearchQuery}
              roleFilter={roleFilter}
              onRoleFilterChange={setRoleFilter}
              tagFilter={tagFilter}
              onTagFilterChange={setTagFilter}
              cityFilter={cityFilter}
              onCityFilterChange={setCityFilter}
              balanceFilter={balanceFilter}
              onBalanceFilterChange={setBalanceFilter}
              sortOrder={sortOrder}
              onSortOrderChange={setSortOrder}
              customers={customers}
            />
          </div>

          {/* Tabla, mensaje de carga o mensaje de no datos */}
          {isLoading && organizationId ? (
            <div className="flex items-center justify-center h-64">
              <LoadingSpinner />
              <span className="ml-2 text-gray-600 dark:text-gray-400">Cargando datos...</span>
            </div>
          ) : customers.length > 0 ? (
            <ClientesTable 
              customers={filteredCustomers}
              page={page}
              pageSize={pageSize}
              count={count}
              onPageChange={handlePageChange}
            />
          ) : (
            <div className="mt-4 p-6 border border-gray-200 dark:border-gray-700 rounded-lg bg-gray-50 dark:bg-gray-850 text-center">
              <p className="text-gray-600 dark:text-gray-300 mb-4">No se encontraron clientes en esta organización.</p>
              <div className="flex justify-center space-x-4">
                <button
                  className="px-4 py-2 bg-blue-500 hover:bg-blue-600 text-white rounded flex items-center"
                  onClick={() => organizationId && loadCustomers(organizationId)}
                  disabled={isLoading}
                >
                  <svg xmlns="http://www.w3.org/2000/svg" className="h-4 w-4 mr-2" fill="none" viewBox="0 0 24 24" stroke="currentColor">
                    <path strokeLinecap="round" strokeLinejoin="round" strokeWidth={2} d="M4 4v5h.582m15.356 2A8.001 8.001 0 004.582 9m0 0H9m11 11v-5h-.581m0 0a8.003 8.003 0 01-15.357-2m15.357 2H15" />
                  </svg>
                  Recargar datos
                </button>
                <a 
                  href="/app/clientes/new" 
                  className="px-4 py-2 bg-green-500 hover:bg-green-600 text-white rounded flex items-center"
                >
                  <svg xmlns="http://www.w3.org/2000/svg" className="h-4 w-4 mr-2" fill="none" viewBox="0 0 24 24" stroke="currentColor">
                    <path strokeLinecap="round" strokeLinejoin="round" strokeWidth={2} d="M12 4v16m8-8H4" />
                  </svg>
                  Crear nuevo cliente
                </a>
              </div>
            </div>
          )}
        </div>
      ) : null}
    </div>
  );
}<|MERGE_RESOLUTION|>--- conflicted
+++ resolved
@@ -138,7 +138,6 @@
       if (error) throw error;
       
       // Obtenemos los saldos de cuentas por cobrar
-<<<<<<< HEAD
       const customerIds = customersData.map(customer => customer.id);
       
       // Consulta para cuentas por cobrar usando función RPC (bypasea RLS)
@@ -147,16 +146,6 @@
           customer_ids: customerIds,
           org_id: orgId
         });
-=======
-      // NOTA: Verificamos los tipos entre tablas. En customers.id es UUID pero accounts_receivable.customer_id es INTEGER
-      // En lugar de intentar usar los IDs directamente, vamos a consultar por organización
-      const { data: balances, error: balancesError } = await supabase
-        .from("accounts_receivable")
-        .select("customer_id, balance")
-        .eq("organization_id", orgId.toString()) // Convertimos a string ya que organization_id es UUID
-        .gt("balance", 0);
->>>>>>> c8eebce1
-        
       if (balancesError) {
         console.warn("Error obteniendo saldos:", balancesError);
         // Continuamos sin datos de saldo en lugar de fallar toda la carga
@@ -185,7 +174,6 @@
       
       // Procesar cuentas por cobrar - agrupar por cliente y obtener estadísticas
       if (balances) {
-<<<<<<< HEAD
         balances.forEach((item: any) => {
           if (item.customer_id && item.balance !== undefined) {
             const customerId = item.customer_id.toString();
@@ -223,21 +211,6 @@
             // Si el estado actual tiene mayor prioridad que el almacenado, actualizamos
             if (prioridadActual > prioridadAlmacenada) {
               arStatusMap.set(customerId, estadoActual);
-=======
-        // Agrupar por customer_id y sumar los balances
-        // Pero verificando primero que el tipo de dato sea correcto
-        balances.forEach(item => {
-          if (item.customer_id !== null && item.customer_id !== undefined && item.balance !== undefined) {
-            try {
-              // Sólo usamos IDs numéricos para evitar errores de tipo
-              if (typeof item.customer_id === 'number') {
-                const customerId = item.customer_id.toString();
-                const currentBalance = balanceMap.get(customerId) || 0;
-                balanceMap.set(customerId, currentBalance + item.balance);
-              }
-            } catch (err) {
-              console.warn("Error procesando saldo para cliente:", item.customer_id, err);
->>>>>>> c8eebce1
             }
           }
         });

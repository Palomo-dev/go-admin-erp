'use client';

import { useState, useEffect, lazy, Suspense } from 'react';
import { getUserRole, getUserOrganization, supabase } from '@/lib/supabase/config';

// Componente de fallback para las cargas dinámicas
const LoadingFallback = () => (
  <div className="p-4 flex justify-center items-center">
    <div className="animate-spin rounded-full h-8 w-8 border-b-2 border-purple-500"></div>
  </div>
);

// Componente para manejar errores de carga
const ErrorBoundary = ({ children }: { children: React.ReactNode }) => {
  const [hasError, setHasError] = useState(false);

  useEffect(() => {
    const handleError = (event: ErrorEvent) => {
      console.error('Error capturado por boundary:', event.error);
      setHasError(true);
    };

    window.addEventListener('error', handleError);
    return () => window.removeEventListener('error', handleError);
  }, []);

  if (hasError) {
    return (
      <div className="p-4 text-center">
        <p className="text-red-500">Ocurrió un error al cargar el componente.</p>
        <button 
          onClick={() => setHasError(false)}
          className="mt-2 px-4 py-2 bg-purple-500 text-white rounded-md"
        >
          Reintentar
        </button>
      </div>
    );
  }

  return <>{children}</>;
};

// Use dynamic imports con manejo de errores mejorado y prefetching
const MembersTab = lazy(() => {
  // Utilizamos import con prefetch para mejorar la carga
  return import('../../../components/organization/MembersTab')
    .catch(err => {
      console.error('Error al cargar MembersTab:', JSON.stringify(err));
      return { 
        default: () => (
          <div className="p-6 rounded-lg border border-red-200 bg-red-50 text-red-700">
            <h3 className="font-medium text-lg mb-2">Error al cargar componente de miembros</h3>
            <p>No se pudo cargar la lista de miembros. Por favor, intente recargar la página.</p>
          </div>
        ) 
      };
    });
});

const InvitationsTab = lazy(() => {
  return import('../../../components/organization/InvitationsTab')
    .catch(err => {
      console.error('Error al cargar InvitationsTab:', JSON.stringify(err));
      return { 
        default: () => (
          <div className="p-6 rounded-lg border border-red-200 bg-red-50 text-red-700">
            <h3 className="font-medium text-lg mb-2">Error al cargar componente de invitaciones</h3>
            <p>No se pudo cargar la lista de invitaciones. Por favor, intente recargar la página.</p>
          </div>
        ) 
      };
    });
});

const OrganizationInfoTab = lazy(() => {
  return import('../../../components/organization/OrganizationInfoTab')
    .catch(err => {
      console.error('Error al cargar OrganizationInfoTab:', JSON.stringify(err));
      return { 
        default: () => (
          <div className="p-6 rounded-lg border border-red-200 bg-red-50 text-red-700">
            <h3 className="font-medium text-lg mb-2">Error al cargar información de la organización</h3>
            <p>No se pudo cargar la información. Por favor, intente recargar la página.</p>
          </div>
        ) 
      };
    });
});

const CreateOrganizationForm = lazy(() => {
  return import('../../../components/organization/CreateOrganizationForm')
    .catch(err => {
      console.error('Error al cargar CreateOrganizationForm:', JSON.stringify(err));
      return { 
        default: () => (
          <div className="p-6 rounded-lg border border-red-200 bg-red-50 text-red-700">
            <h3 className="font-medium text-lg mb-2">Error al cargar formulario</h3>
            <p>No se pudo cargar el formulario de creación. Por favor, intente recargar la página.</p>
          </div>
        ) 
      };
    });
});

const OrganizationList = lazy(() => {
  return import('../../../components/organization/OrganizationList')
    .catch(err => {
      console.error('Error al cargar OrganizationList:', JSON.stringify(err));
      return { 
        default: () => (
          <div className="p-6 rounded-lg border border-red-200 bg-red-50 text-red-700">
            <h3 className="font-medium text-lg mb-2">Error al cargar lista de organizaciones</h3>
            <p>No se pudo cargar la lista. Por favor, intente recargar la página.</p>
          </div>
        ) 
      };
    });
});

const ManageOrganizationsTab = lazy(() => {
  return import('../../../components/organization/ManageOrganizationsTab')
    .catch(err => {
      console.error('Error al cargar ManageOrganizationsTab:', JSON.stringify(err));
      return { 
        default: () => (
          <div className="p-6 rounded-lg border border-red-200 bg-red-50 text-red-700">
            <h3 className="font-medium text-lg mb-2">Error al cargar gestor de organizaciones</h3>
            <p>No se pudo cargar el gestor. Por favor, intente recargar la página.</p>
          </div>
        ) 
      };
    });
});

const BranchesTab = lazy(() => {
  return import('../../../components/organization/BranchesTab')
    .catch(err => {
      console.error('Error al cargar BranchesTab:', JSON.stringify(err));
      return { 
        default: () => (
          <div className="p-6 rounded-lg border border-red-200 bg-red-50 text-red-700">
            <h3 className="font-medium text-lg mb-2">Error al cargar componente de sucursales</h3>
            <p>No se pudo cargar la lista de sucursales. Por favor, intente recargar la página.</p>
          </div>
        ) 
      };
    });
});

// El componente SettingsTab no existe actualmente en el proyecto
// Cuando se implemente, usar la misma estructura de importación dinámica

export default function OrganizacionPage() {
  const [activeTab, setActiveTab] = useState('members');
  const [orgData, setOrgData] = useState<any>(null);
  const [userRole, setUserRole] = useState<number | null>(null);
  const [loading, setLoading] = useState(true);
  const [error, setError] = useState<string | null>(null);
  const [showCreateForm, setShowCreateForm] = useState(false);

  useEffect(() => {
    const fetchOrgData = async () => {
      try {
        setLoading(true);
        
        // Get current user session
        const { data: { session } } = await supabase.auth.getSession();
        

        if (!session) {
          setError('No se encontró sesión de usuario');
          return;
        }
        
        // Get user ID
        const userId = session.user.id;

        console.log(userId);
        
        // Get user's organization and role from organization_members
<<<<<<< HEAD
        const { data: memberDataList, error: memberError } = await supabase
        .from('organization_members')
        .select('role_id, organization_id, role')
        .eq('user_id', userId);
=======
        const { data: memberData, error: memberError } = await supabase
        .from('organization_members')
        .select('role_id, organization_id')
        .eq('user_id', userId)
        .eq('organization_id', localStorage.getItem('currentOrganizationId'))
        .single();
>>>>>>> fc9f6338
        
        if (memberError) {
          console.error('Error al obtener información de miembro:', memberError);
          setError('Error al cargar información de usuario');
          return;
        }

        // Verificar si hay resultados
        if (!memberDataList || memberDataList.length === 0) {
          console.error('No se encontró información de membresía para este usuario');
          setError('Usuario no pertenece a ninguna organización');
          return;
        }

        // Utilizar el primer registro por defecto
        const memberData = memberDataList[0];
        console.log('Información de miembro encontrada:', memberData);
        
        // Set role directly from organization_members
        setUserRole(memberData.role_id || memberData.role || 'Sin rol');  
        
        // Extract organization data safely
        if (memberData?.organization_id) {
          try {
            // Use type assertion to tell TypeScript about the shape of organizations
            setOrgData(memberData.organization_id);
            console.log(orgData);
          } catch (error) {
            console.error('Error parsing organization data:', error);
          }
        }
      } catch (err: any) {
        console.error('Error:', err);
        setError(err.message || 'Error al cargar datos');
      } finally {
        setLoading(false);
      }
    };
    
    fetchOrgData();
  }, []);

  // Verificar si el usuario tiene permisos de admin
  const isOrgAdmin = userRole === 2;


  if (loading) {
    return (
      <div className="p-8">
        <div className="flex items-center justify-center h-64">
          <div className="animate-spin rounded-full h-12 w-12 border-t-2 border-b-2 border-blue-600"></div>

        </div>
      </div>
    );
  }

  if (error) {
    return (
      <div className="p-8">
        <div className="bg-red-50 border-l-4 border-red-500 p-4">
          <div className="flex">
            <div className="flex-shrink-0">
              <svg className="h-5 w-5 text-red-500" viewBox="0 0 20 20" fill="currentColor">
                <path fillRule="evenodd" d="M10 18a8 8 0 100-16 8 8 0 000 16zM8.707 7.293a1 1 0 00-1.414 1.414L8.586 10l-1.293 1.293a1 1 0 101.414 1.414L10 11.414l1.293 1.293a1 1 0 001.414-1.414L11.414 10l1.293-1.293a1 1 0 00-1.414-1.414L10 8.586 8.707 7.293z" clipRule="evenodd" />
              </svg>
            </div>
            <div className="ml-3">
              <p className="text-sm text-red-700">{error}</p>
            </div>
          </div>
        </div>
      </div>
    );
  }

  if (!isOrgAdmin) {
    return (
      <div className="p-8">
        <div className="bg-yellow-50 border-l-4 border-yellow-500 p-4">
          <div className="flex">
            <div className="flex-shrink-0">
              <svg className="h-5 w-5 text-yellow-500" viewBox="0 0 20 20" fill="currentColor">
                <path fillRule="evenodd" d="M8.257 3.099c.765-1.36 2.722-1.36 3.486 0l5.58 9.92c.75 1.334-.213 2.98-1.742 2.98H4.42c-1.53 0-2.493-1.646-1.743-2.98l5.58-9.92zM11 13a1 1 0 11-2 0 1 1 0 012 0zm-1-8a1 1 0 00-1 1v3a1 1 0 002 0V6a1 1 0 00-1-1z" clipRule="evenodd" />
              </svg>
            </div>
            <div className="ml-3">
              <p className="text-sm text-yellow-700">No tienes permisos para administrar la organización. Contacta a un administrador.</p>
            </div>
          </div>
        </div>
      </div>
    );
  }

  return (
    <div className="p-8">
      <div className="max-w-7xl mx-auto">
        <div className="mb-8 flex justify-between items-center">
          <h1 className="text-2xl font-semibold text-gray-900">Administración de Organización</h1>
        </div>
        <p className="mt-2 text-gray-600">Gestiona miembros, invitaciones y configuración de tu organización</p>
      </div>
      {showCreateForm ? (
        <Suspense fallback={<div>Cargando formulario...</div>}>
          <CreateOrganizationForm
            onSuccess={() => setShowCreateForm(false)}
            onCancel={() => setShowCreateForm(false)}
          />
        </Suspense>
      ) : (
        <div className="mb-8">
          <div className="border-b border-gray-200">
            <nav className="-mb-px flex space-x-8" aria-label="Tabs">
              <button
                onClick={() => setActiveTab('members')}
                className={`${activeTab === 'members' ? 'border-blue-500 text-blue-600' : 'border-transparent text-gray-500 hover:text-gray-700 hover:border-gray-300'} whitespace-nowrap py-4 px-1 border-b-2 font-medium text-sm`}
              >
                Miembros
              </button>
              <button
                onClick={() => setActiveTab('invitations')}
                className={`${activeTab === 'invitations' ? 'border-blue-500 text-blue-600' : 'border-transparent text-gray-500 hover:text-gray-700 hover:border-gray-300'} whitespace-nowrap py-4 px-1 border-b-2 font-medium text-sm`}
              >
                Invitaciones
              </button>
              <button
                onClick={() => setActiveTab('info')}
                className={`${activeTab === 'info' ? 'border-blue-500 text-blue-600' : 'border-transparent text-gray-500 hover:text-gray-700 hover:border-gray-300'} whitespace-nowrap py-4 px-1 border-b-2 font-medium text-sm`}
              >
                Información
              </button>
              <button
                onClick={() => setActiveTab('branches')}
                className={`${activeTab === 'branches' ? 'border-blue-500 text-blue-600' : 'border-transparent text-gray-500 hover:text-gray-700 hover:border-gray-300'} whitespace-nowrap py-4 px-1 border-b-2 font-medium text-sm`}
              >
                Sucursales
              </button>
              <button
                onClick={() => setActiveTab('manage')}
                className={`${activeTab === 'manage' ? 'border-blue-500 text-blue-600' : 'border-transparent text-gray-500 hover:text-gray-700 hover:border-gray-300'} whitespace-nowrap py-4 px-1 border-b-2 font-medium text-sm`}
              >
                Mis Organizaciones
              </button>
            </nav>
          </div>
          <div className="px-4 py-6">
            {activeTab === 'members' && (
              <ErrorBoundary>
                <Suspense fallback={<LoadingFallback />}>
                  <MembersTab orgId={orgData} />
                </Suspense>
              </ErrorBoundary>
            )}
            {activeTab === 'invitations' && (
              <ErrorBoundary>
                <Suspense fallback={<LoadingFallback />}>
                  <InvitationsTab orgId={orgData} />
                </Suspense>
              </ErrorBoundary>
            )}
            {activeTab === 'info' && (
              <ErrorBoundary>
                <Suspense fallback={<LoadingFallback />}>
                  <OrganizationInfoTab orgData={orgData} />
                </Suspense>
              </ErrorBoundary>
            )}
            {activeTab === 'branches' && (
              <ErrorBoundary>
                <Suspense fallback={<LoadingFallback />}>
                  <BranchesTab orgId={orgData} />
                </Suspense>
              </ErrorBoundary>
            )}
            {activeTab === 'manage' && (
              <ErrorBoundary>
                <Suspense fallback={<LoadingFallback />}>
                  <ManageOrganizationsTab />
                </Suspense>
              </ErrorBoundary>
            )}
          </div>
        </div>
      )}
    </div>
  );
}

// These types ensure the component imports are properly recognized
type MembersTabProps = {
  orgId: string;
};

type InvitationsTabProps = {
  orgId: string;
};

type OrganizationInfoTabProps = {
  orgData: any;
};<|MERGE_RESOLUTION|>--- conflicted
+++ resolved
@@ -179,19 +179,12 @@
         console.log(userId);
         
         // Get user's organization and role from organization_members
-<<<<<<< HEAD
-        const { data: memberDataList, error: memberError } = await supabase
-        .from('organization_members')
-        .select('role_id, organization_id, role')
-        .eq('user_id', userId);
-=======
         const { data: memberData, error: memberError } = await supabase
         .from('organization_members')
         .select('role_id, organization_id')
         .eq('user_id', userId)
         .eq('organization_id', localStorage.getItem('currentOrganizationId'))
         .single();
->>>>>>> fc9f6338
         
         if (memberError) {
           console.error('Error al obtener información de miembro:', memberError);

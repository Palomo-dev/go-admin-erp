'use client';
import React, { useState, useEffect, useMemo, useCallback } from 'react';
import { Menu, ChevronsLeft, ChevronsRight, Building2 } from 'lucide-react';
import { OrganizationSelectorWrapper } from './OrganizationSelectorWrapper';
import { supabase } from '@/lib/supabase/config';
import { isAuthenticated } from '@/lib/supabase/auth-manager';
import { getUserData } from '@/lib/services/userService';
import { AppHeader } from './Header/AppHeader';
<<<<<<< HEAD
import { SidebarNavigation } from './Sidebar/SidebarNavigation';
import { getOrganizationId } from '@/lib/hooks/useOrganization';

// Cache interno para datos del usuario con TTL
interface UserDataCache {
  data: {
    name?: string;
    email?: string;
    role?: string;
    avatar?: string;
  };
  orgName: string;
  orgId: string;
  timestamp: number;
}

const USER_CACHE_KEY = 'appLayout_userData_cache';
const CACHE_TTL = 5 * 60 * 1000; // 5 minutos en milisegundos
=======
import DynamicSidebar from '@/components/layout/DynamicSidebar';
import ModuleLimitNotification from '@/components/notifications/ModuleLimitNotification';
import { getOrganizationLogoUrl } from '@/lib/supabase/imageUtils';
import { ModuleProvider } from '@/lib/context/ModuleContext';

>>>>>>> a0b469a7

// Componente principal que organiza todo el layout de la aplicación
export const AppLayout = ({
  children
}: {
  children: React.ReactNode;
}) => {
  // Estados para gestión de datos de usuario y tema
  const [loading, setLoading] = useState(false);
  const [orgName, setOrgName] = useState<string>('');
  const [theme, setTheme] = useState<'light' | 'dark'>('light');
  const [userData, setUserData] = useState<{
    name?: string;
    email?: string;
    role?: string;
    avatar?: string;
  } | null>(null);
  
  // Estado para indicar recarga del perfil
  const [profileRefresh, setProfileRefresh] = useState(0);
  
  // Helper function para obtener el logo de la organización activa
  const getActiveOrgLogo = () => {
    try {
      const orgData = localStorage.getItem('organizacionActiva');
      if (orgData) {
        const org = JSON.parse(orgData);
        return org.logo_url ? getOrganizationLogoUrl(org.logo_url) : null;
      }
    } catch (error) {
      console.error('Error parsing organization data:', error);
    }
    return null;
  };
  
  // Estados para control del sidebar
  const [sidebarOpen, setSidebarOpen] = useState(false);
  const [sidebarCollapsed, setSidebarCollapsed] = useState(true); // Colapsado por defecto
  
  // Estado para almacenar el ID de la organización
  const [orgId, setOrgId] = useState<string | null>(null);
  
<<<<<<< HEAD
  // Función para cargar cache
  const loadFromCache = useCallback((): UserDataCache | null => {
    if (typeof window === 'undefined') return null;
    
    try {
      const cached = localStorage.getItem(USER_CACHE_KEY);
      if (!cached) return null;
      
      const parsedCache: UserDataCache = JSON.parse(cached);
      const now = Date.now();
      
      // Verificar si el cache ha expirado
      if (now - parsedCache.timestamp > CACHE_TTL) {
        localStorage.removeItem(USER_CACHE_KEY);
        return null;
      }
      
      return parsedCache;
    } catch (error) {
      console.error('Error al leer cache:', error);
      localStorage.removeItem(USER_CACHE_KEY);
      return null;
    }
  }, []);

  // Función para guardar en cache
  const saveToCache = useCallback((data: {
    name?: string;
    email?: string;
    role?: string;
    avatar?: string;
  }, orgName: string, orgId: string) => {
    if (typeof window === 'undefined') return;
    
    try {
      const cacheData: UserDataCache = {
        data,
        orgName,
        orgId,
        timestamp: Date.now()
      };
      localStorage.setItem(USER_CACHE_KEY, JSON.stringify(cacheData));
    } catch (error) {
      console.error('Error al guardar cache:', error);
    }
  }, []);

  // Función optimizada para cargar perfil con consulta unificada
  const loadUserProfileOptimized = useCallback(async () => {
    try {
      setLoading(true);
      
      // Verificar autenticación
      const { isAuthenticated: isAuth, session } = await isAuthenticated();
      if (!isAuth || !session?.user) {
        console.log('No hay usuario autenticado');
        setLoading(false);
        return;
      }

      const user = session.user;
      const currentOrgId = getOrganizationId();
      setOrgId(currentOrgId.toString());

      // Intentar cargar desde cache primero
      const cachedData = loadFromCache();
      if (cachedData && cachedData.orgId === currentOrgId.toString()) {
        console.log('⚡ Datos cargados desde cache');
        setUserData(cachedData.data);
        setOrgName(cachedData.orgName);
        setLoading(false);
        return;
      }

      console.log('🔄 Cargando perfil optimizado para usuario:', user.id);
      
      // Consulta unificada con JOIN para obtener todos los datos de una vez
      const { data: unifiedData, error: unifiedError } = await supabase
        .from('profiles')
        .select(`
          first_name,
          last_name,
          email,
          avatar_url,
          organization_members!inner(
            role_id,
            is_super_admin,
            organization_id,
            organizations!inner(
              name
            ),
            roles!inner(
              name
            )
          )
        `)
        .eq('id', user.id)
        .eq('organization_members.organization_id', currentOrgId)
        .eq('organization_members.is_active', true)
        .single();

      if (unifiedError) {
        console.error('Error en consulta unificada:', unifiedError);
        // Fallback a consultas separadas si falla el JOIN
        await loadUserProfileFallback(user, currentOrgId);
        return;
      }

      if (!unifiedData || !unifiedData.organization_members) {
        console.warn('No se encontraron datos del usuario en la organización');
        await loadUserProfileFallback(user, currentOrgId);
        return;
      }

      // Procesar datos unificados
      const member = Array.isArray(unifiedData.organization_members) 
        ? unifiedData.organization_members[0] 
        : unifiedData.organization_members;
      
      const organization = Array.isArray(member.organizations)
        ? member.organizations[0]
        : member.organizations;
      
      const role = Array.isArray(member.roles)
        ? member.roles[0]
        : member.roles;

      const finalUserData = {
        name: `${unifiedData.first_name || ''} ${unifiedData.last_name || ''}`.trim() || unifiedData.email,
        email: unifiedData.email,
        role: role?.name || 'Usuario',
        avatar: unifiedData.avatar_url || ''
      };

      const finalOrgName = organization?.name || '';
      
      console.log('✅ Datos cargados exitosamente:', {
        user: finalUserData.name,
        role: finalUserData.role,
        org: finalOrgName
      });

      // Actualizar estados
      setUserData(finalUserData);
      setOrgName(finalOrgName);
      
      // Guardar en cache
      saveToCache(finalUserData, finalOrgName, currentOrgId.toString());
      
    } catch (error) {
      console.error('Error general al cargar perfil:', error);
    } finally {
      setLoading(false);
    }
  }, [loadFromCache, saveToCache]);

  // Función de fallback con consultas separadas
  const loadUserProfileFallback = useCallback(async (user: any, currentOrgId: number) => {
    try {
      console.log('🔄 Usando método fallback con consultas separadas');
      
      // Obtener perfil
      const { data: profileData, error: profileError } = await supabase
        .from('profiles')
        .select('first_name, last_name, email, avatar_url')
        .eq('id', user.id)
        .single();

      if (profileError) {
        console.error('Error al obtener perfil:', profileError);
        return;
      }

      // Obtener organización
      const { data: orgData, error: orgError } = await supabase
        .from('organizations')
        .select('name')
        .eq('id', currentOrgId)
        .single();

      // Obtener rol del usuario
      const { data: userRoleData, error: roleError } = await supabase
        .from('organization_members')
        .select('role_id')
        .eq('user_id', user.id)
        .eq('organization_id', currentOrgId)
        .single();

      let roleName = 'Usuario';
      if (!roleError && userRoleData?.role_id) {
        const { data: roleData } = await supabase
          .from('roles')
          .select('name')
          .eq('id', userRoleData.role_id)
          .single();
        
        roleName = roleData?.name || 'Usuario';
=======
  // Cargar datos del perfil del usuario
  useEffect(() => {
    async function loadUserProfile() {
      try {
        // Verificar autenticación
        const { isAuthenticated: isAuth, session } = await isAuthenticated();
        if (!isAuth || !session?.user) {
          console.log('No hay usuario autenticado');
          return;
        }
        
        const user = session.user;
        
        // Verificar organización activa
        const currentOrgId = localStorage.getItem('currentOrganizationId');
        if (!currentOrgId) {
          console.log('No hay organización seleccionada');
          return;
        }
        
        // Usar la nueva función getUserData que maneja todo en una sola consulta
        const userData = await getUserData(user.id, parseInt(currentOrgId, 10));
        
        if (userData) {
          setUserData(userData);
        } else {
          // Si no se pudo obtener los datos completos, usar datos básicos
          console.warn('No se pudieron obtener datos completos del usuario, usando datos básicos');
          setUserData({
            name: user.email?.split('@')[0] || 'Usuario',
            email: user.email || '',
            role: 'Usuario',
            avatar: undefined
          });
        }
      } catch (error) {
        const errorMessage = error instanceof Error ? error.message : 'Error desconocido';
        console.error('Error al cargar datos del perfil:', errorMessage, error);
        
        // Establecer datos mínimos del usuario para evitar errores en la UI
        const { isAuthenticated: isAuth, session } = await isAuthenticated();
        if (isAuth && session?.user) {
          setUserData({
            name: session.user.email?.split('@')[0] || 'Usuario',
            email: session.user.email || '',
            role: 'Usuario',
            avatar: undefined
          });
        }
>>>>>>> a0b469a7
      }

      const finalUserData = {
        name: `${profileData.first_name || ''} ${profileData.last_name || ''}`.trim() || profileData.email,
        email: profileData.email,
        role: roleName,
        avatar: profileData.avatar_url || ''
      };

      const finalOrgName = orgData?.name || '';

      setUserData(finalUserData);
      setOrgName(finalOrgName);
      
      // Guardar en cache también
      saveToCache(finalUserData, finalOrgName, currentOrgId.toString());
      
    } catch (error) {
      console.error('Error en fallback:', error);
    }
  }, [saveToCache]);

  // Cargar datos del perfil del usuario y configurar suscripción
  useEffect(() => {
    loadUserProfileOptimized();
    
    // Configurar canal de suscripción para cambios en el perfil
    const profileSubscription = supabase
      .channel('public:profiles')
      .on('postgres_changes', 
        { event: 'UPDATE', schema: 'public', table: 'profiles', filter: `id=eq.${supabase.auth.getSession().then(res => res.data.session?.user.id)}` },
        () => {
          // Actualizar al detectar cambios
          setProfileRefresh(prev => prev + 1);
        }
      )
      .subscribe();
      
    return () => {
      // Limpiar suscripción
      supabase.removeChannel(profileSubscription);
    };
  }, [loadUserProfileOptimized, profileRefresh]);
  
  // Inicializar tema desde localStorage o preferencia del sistema
  useEffect(() => {
    if (typeof window !== 'undefined') {
      // Verificar preferencia guardada
      const savedTheme = localStorage.getItem('theme') as 'light' | 'dark' | null;
      
      if (savedTheme) {
        setTheme(savedTheme);
        if (savedTheme === 'dark') {
          document.documentElement.classList.add('dark');
        } else {
          document.documentElement.classList.remove('dark');
        }
      } else {
        // Usar preferencia del sistema
        const prefersDark = window.matchMedia('(prefers-color-scheme: dark)').matches;
        setTheme(prefersDark ? 'dark' : 'light');
        
        if (prefersDark) {
          document.documentElement.classList.add('dark');
        } else {
          document.documentElement.classList.remove('dark');
        }
        
        // Guardar la preferencia
        localStorage.setItem('theme', prefersDark ? 'dark' : 'light');
      }
      
      // Obtener nombre de organización
      const storedOrgName = localStorage.getItem('currentOrganizationName');
      if (storedOrgName) {
        setOrgName(storedOrgName);
      }
      
      // Obtener ID de organización
      const storedOrgId = localStorage.getItem('currentOrganizationId');
      setOrgId(storedOrgId);
    }
  }, []);
  
  // Importación dinámica de la función signOut (memoizada)
  const signOut = useMemo(() => {
    let signOutFn: () => Promise<any> = async () => {
      console.log('Función de cierre de sesión no disponible');
      return { error: null };
    };
    
    // Importar dinámicamente para evitar errores de referencia circular
    import('@/lib/supabase/config').then((module) => {
      signOutFn = module.signOut;
    });
    
    return signOutFn;
  }, []);

  // Función para cerrar sesión (memoizada)
  const handleSignOut = useCallback(async () => {
    try {
      setLoading(true);
<<<<<<< HEAD
=======
      
      // Importar dinámicamente la función signOut para evitar referencias circulares
      const { signOut } = await import('@/lib/supabase/config');
      const { error } = await signOut();
>>>>>>> a0b469a7
      
      console.log('Cerrando sesión...');
      
      // Limpiar cache del usuario
      localStorage.removeItem(USER_CACHE_KEY);
      
      // Llamar a la función signOut
      const { error } = await signOut();
      if (error) {
        console.error('Error al cerrar sesión:', error);
        return;
      }
      
      console.log('Sesión cerrada exitosamente');
      
      // Limpiar localStorage
      localStorage.removeItem('currentOrganizationId');
      localStorage.removeItem('currentOrganizationName');
      localStorage.removeItem('userRole');
      localStorage.removeItem('supabase.auth.token');
      
      // Redireccionar a login
      window.location.replace('/auth/login');
    } catch (error) {
      console.error('Error al cerrar sesión:', error);
    } finally {
      setLoading(false);
    }
<<<<<<< HEAD
  }, [signOut]);

  // Función para alternar el tema (memoizada)
  const toggleTheme = useCallback(() => {
    const newTheme = theme === 'light' ? 'dark' : 'light';
    setTheme(newTheme);
    document.documentElement.classList.toggle('dark', newTheme === 'dark');
  }, [theme]);

  // Función para invalidar cache manualmente
  const invalidateUserCache = useCallback(() => {
    localStorage.removeItem(USER_CACHE_KEY);
    setProfileRefresh(prev => prev + 1);
  }, []);
=======
  };
>>>>>>> a0b469a7
  
  return (
    <ModuleProvider>
      <div className="flex h-screen">
      {/* Sidebar - con versión móvil que se muestra/oculta */}
      <div className={`
        fixed lg:static inset-y-0 left-0 z-50 ${sidebarCollapsed ? 'lg:w-20' : 'w-64'} 
        transform ${sidebarOpen ? 'translate-x-0' : '-translate-x-full'} 
        lg:translate-x-0 transition-all duration-300 ease-in-out
        bg-white dark:bg-gray-800 border-r border-gray-200 dark:border-gray-700 shadow-lg
      `}>
        <div className="flex flex-col h-full">
          {/* Logo y nombre */}
          <div className="flex justify-between items-center p-4 bg-blue-600">
            <h1 className={`text-xl font-bold text-white ${sidebarCollapsed ? 'lg:hidden' : ''}`}>GO Admin ERP</h1>
            {sidebarCollapsed && <h1 className="hidden lg:block text-xl font-bold text-white text-center">GO</h1>}
            <div className="flex items-center">
              {/* Botón para contraer/expandir en escritorio */}
              <button 
                onClick={() => setSidebarCollapsed(!sidebarCollapsed)}
                className="hidden lg:flex items-center justify-center h-7 w-7 rounded-full bg-blue-700 text-white hover:bg-blue-800 transition-colors"
                aria-label={sidebarCollapsed ? 'Expandir menú' : 'Contraer menú'}
              >
                {sidebarCollapsed ? <ChevronsRight size={16} /> : <ChevronsLeft size={16} />}
              </button>
              
              {/* Botón para cerrar en móvil */}
              <button 
                onClick={() => setSidebarOpen(false)}
                className="lg:hidden ml-2 text-white"
              >
                &times;
              </button>
            </div>
          </div>
          
          {/* Selector de Organización */}
          {orgId && (
            <div className={`m-3 ${sidebarCollapsed ? 'p-2 lg:relative lg:group' : 'p-3'} bg-blue-50 dark:bg-blue-900/30 rounded-lg shadow-md border border-blue-100 dark:border-blue-800 transition-all duration-200 hover:shadow-lg`}>
              {/* Organización para sidebar colapsado */}
              {sidebarCollapsed && (
                <>
                  {/* Icono/Logo centrado cuando está colapsado */}
                  <div className="flex justify-center items-center">
                    {getActiveOrgLogo() ? (
                      <div className="w-7 h-7 lg:mx-auto">
                        <img 
                          src={getActiveOrgLogo()!}
                          alt="Logo"
                          className="w-full h-full object-cover rounded-full border-2 border-blue-200 dark:border-blue-700 shadow-sm"
                        />
                      </div>
                    ) : (
                      <div className="w-7 h-7 lg:mx-auto flex items-center justify-center rounded-full bg-gradient-to-br from-blue-500 to-blue-700 dark:from-blue-600 dark:to-blue-900 text-white font-medium shadow-sm border-2 border-blue-200 dark:border-blue-700">
                        {orgName && orgName.charAt(0).toUpperCase()}
                      </div>
                    )}
                    <span className="ml-2 lg:hidden text-sm font-medium text-blue-900 dark:text-blue-100">{orgName}</span>
                  </div>
                  
                  {/* Tooltip para mostrar el nombre de la organización cuando está contraído */}
                  <div className="absolute left-full top-1/2 transform -translate-y-1/2 ml-2 pl-2 hidden lg:group-hover:block z-50 whitespace-nowrap">
                    <div className="bg-gray-800 text-white text-sm py-1 px-3 rounded shadow-lg flex items-center">
                      {getActiveOrgLogo() ? (
                        <img 
                          src={getActiveOrgLogo()!}
                          alt="Logo"
                          className="w-5 h-5 rounded-full mr-2 object-cover border border-gray-300 dark:border-gray-700 shadow-sm"
                        />
                      ) : (
                        <div className="w-5 h-5 mr-2 flex items-center justify-center rounded-full bg-gradient-to-br from-blue-500 to-blue-700 text-white text-xs font-medium shadow-sm border border-gray-300 dark:border-gray-700">
                          {orgName && orgName.charAt(0).toUpperCase()}
                        </div>
                      )}
                      {orgName}
                    </div>
                  </div>
                </>
              )}
              
              {/* Selector de organizaciones (solo visible cuando no está colapsado) */}
              {!sidebarCollapsed && (
                <OrganizationSelectorWrapper 
                  className="w-full" 
                  showCreateOption={true} 
                />
              )}
            </div>
          )}
          
          {/* Navegación */}
          <div className="flex-1 overflow-y-auto">
            <DynamicSidebar 
              organizationId={orgId ? parseInt(orgId) : undefined}
              collapsed={sidebarCollapsed}
              onSignOut={handleSignOut}
            />
          </div>
        </div>
      </div>
      
      {/* Área de contenido principal */}
      <div className="flex-1 flex flex-col overflow-hidden">
        {/* Header del panel de administración */}
        <AppHeader 
          theme={theme}
          toggleTheme={toggleTheme}
          userData={userData}
          orgId={orgId}
          handleSignOut={handleSignOut}
          loading={loading}
          setSidebarOpen={setSidebarOpen}
        />
        
        {/* Contenido principal */}
        <div className="flex-1 overflow-auto bg-gray-50 dark:bg-gray-900">
          {children}
        </div>
      </div>
      
      {/* Notificación de límites de módulos */}
      <ModuleLimitNotification 
        organizationId={orgId ? parseInt(orgId) : undefined}
      />

      </div>
    </ModuleProvider>
  );
};<|MERGE_RESOLUTION|>--- conflicted
+++ resolved
@@ -6,7 +6,6 @@
 import { isAuthenticated } from '@/lib/supabase/auth-manager';
 import { getUserData } from '@/lib/services/userService';
 import { AppHeader } from './Header/AppHeader';
-<<<<<<< HEAD
 import { SidebarNavigation } from './Sidebar/SidebarNavigation';
 import { getOrganizationId } from '@/lib/hooks/useOrganization';
 
@@ -25,13 +24,6 @@
 
 const USER_CACHE_KEY = 'appLayout_userData_cache';
 const CACHE_TTL = 5 * 60 * 1000; // 5 minutos en milisegundos
-=======
-import DynamicSidebar from '@/components/layout/DynamicSidebar';
-import ModuleLimitNotification from '@/components/notifications/ModuleLimitNotification';
-import { getOrganizationLogoUrl } from '@/lib/supabase/imageUtils';
-import { ModuleProvider } from '@/lib/context/ModuleContext';
-
->>>>>>> a0b469a7
 
 // Componente principal que organiza todo el layout de la aplicación
 export const AppLayout = ({
@@ -74,7 +66,7 @@
   // Estado para almacenar el ID de la organización
   const [orgId, setOrgId] = useState<string | null>(null);
   
-<<<<<<< HEAD
+
   // Función para cargar cache
   const loadFromCache = useCallback((): UserDataCache | null => {
     if (typeof window === 'undefined') return null;
@@ -272,57 +264,6 @@
           .single();
         
         roleName = roleData?.name || 'Usuario';
-=======
-  // Cargar datos del perfil del usuario
-  useEffect(() => {
-    async function loadUserProfile() {
-      try {
-        // Verificar autenticación
-        const { isAuthenticated: isAuth, session } = await isAuthenticated();
-        if (!isAuth || !session?.user) {
-          console.log('No hay usuario autenticado');
-          return;
-        }
-        
-        const user = session.user;
-        
-        // Verificar organización activa
-        const currentOrgId = localStorage.getItem('currentOrganizationId');
-        if (!currentOrgId) {
-          console.log('No hay organización seleccionada');
-          return;
-        }
-        
-        // Usar la nueva función getUserData que maneja todo en una sola consulta
-        const userData = await getUserData(user.id, parseInt(currentOrgId, 10));
-        
-        if (userData) {
-          setUserData(userData);
-        } else {
-          // Si no se pudo obtener los datos completos, usar datos básicos
-          console.warn('No se pudieron obtener datos completos del usuario, usando datos básicos');
-          setUserData({
-            name: user.email?.split('@')[0] || 'Usuario',
-            email: user.email || '',
-            role: 'Usuario',
-            avatar: undefined
-          });
-        }
-      } catch (error) {
-        const errorMessage = error instanceof Error ? error.message : 'Error desconocido';
-        console.error('Error al cargar datos del perfil:', errorMessage, error);
-        
-        // Establecer datos mínimos del usuario para evitar errores en la UI
-        const { isAuthenticated: isAuth, session } = await isAuthenticated();
-        if (isAuth && session?.user) {
-          setUserData({
-            name: session.user.email?.split('@')[0] || 'Usuario',
-            email: session.user.email || '',
-            role: 'Usuario',
-            avatar: undefined
-          });
-        }
->>>>>>> a0b469a7
       }
 
       const finalUserData = {
@@ -426,13 +367,11 @@
   const handleSignOut = useCallback(async () => {
     try {
       setLoading(true);
-<<<<<<< HEAD
-=======
       
       // Importar dinámicamente la función signOut para evitar referencias circulares
       const { signOut } = await import('@/lib/supabase/config');
       const { error } = await signOut();
->>>>>>> a0b469a7
+
       
       console.log('Cerrando sesión...');
       
@@ -461,7 +400,6 @@
     } finally {
       setLoading(false);
     }
-<<<<<<< HEAD
   }, [signOut]);
 
   // Función para alternar el tema (memoizada)
@@ -476,9 +414,7 @@
     localStorage.removeItem(USER_CACHE_KEY);
     setProfileRefresh(prev => prev + 1);
   }, []);
-=======
-  };
->>>>>>> a0b469a7
+
   
   return (
     <ModuleProvider>

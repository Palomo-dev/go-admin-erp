'use client';
<<<<<<< HEAD
import React, { useState, useEffect } from 'react';
import { ChevronsLeft, ChevronsRight } from 'lucide-react';
=======
import React, { useState, useEffect, useMemo, useCallback } from 'react';
import { Menu, ChevronsLeft, ChevronsRight, Building2 } from 'lucide-react';
>>>>>>> af370936
import { OrganizationSelectorWrapper } from './OrganizationSelectorWrapper';
import { supabase } from '@/lib/supabase/config';
import { isAuthenticated } from '@/lib/supabase/auth-manager';
import { getUserData } from '@/lib/services/userService';
import { AppHeader } from './Header/AppHeader';
import { SidebarNavigation } from './Sidebar/SidebarNavigation';
import { getOrganizationId } from '@/lib/hooks/useOrganization';

<<<<<<< HEAD
// Interfaces para tipos de datos
interface RoleData {
  id: number;
  name: string;
  description?: string;
}

interface OrganizationMemberData {
  role_id: number;
  is_super_admin?: boolean;
  is_active: boolean;
  roles: RoleData;
}

=======
// Importaciones estándar para evitar ChunkLoadError
import ModuleLimitNotification from '@/components/notifications/ModuleLimitNotification';
import { ModuleProvider } from '@/lib/context/ModuleContext';

// Función helper para obtener URL del logo
const getOrganizationLogoUrl = (logoPath: string) => {
  if (!logoPath) return null;
  // Si ya es una URL completa, retornarla
  if (logoPath.startsWith('http')) return logoPath;
  // Si es una ruta relativa, construir la URL completa
  return `/api/files/${logoPath}`;
};

// Cache interno para datos del usuario con TTL
interface UserDataCache {
  data: {
    name?: string;
    email?: string;
    role?: string;
    avatar?: string;
  };
  orgName: string;
  orgId: string;
  timestamp: number;
}

const USER_CACHE_KEY = 'appLayout_userData_cache';
const CACHE_TTL = 5 * 60 * 1000; // 5 minutos en milisegundos
>>>>>>> af370936

// Componente principal que organiza todo el layout de la aplicación
export const AppLayout = ({
  children
}: {
  children: React.ReactNode;
}) => {
  // Estados para gestión de datos de usuario y tema
  const [loading, setLoading] = useState(false);
  const [orgName, setOrgName] = useState<string>('');
  const [theme, setTheme] = useState<'light' | 'dark'>('light');
  const [userData, setUserData] = useState<{
    name?: string;
    email?: string;
    role?: string;
    avatar?: string;
  } | null>(null);
  
  // Estado para indicar recarga del perfil
  const [profileRefresh, setProfileRefresh] = useState(0);
  
  // Helper function para obtener el logo de la organización activa
  const getActiveOrgLogo = () => {
    try {
      const orgData = localStorage.getItem('organizacionActiva');
      if (orgData) {
        const org = JSON.parse(orgData);
        return org.logo_url ? getOrganizationLogoUrl(org.logo_url) : null;
      }
    } catch (error) {
      console.error('Error parsing organization data:', error);
    }
    return null;
  };
  
  // Estados para control del sidebar
  const [sidebarOpen, setSidebarOpen] = useState(false);
  const [sidebarCollapsed, setSidebarCollapsed] = useState(true); // Colapsado por defecto
  
  // Estado para almacenar el ID de la organización
  const [orgId, setOrgId] = useState<string | null>(null);
  
<<<<<<< HEAD
  // Cargar datos del perfil del usuario
  useEffect(() => {
    async function loadUserProfile() {
      try {
        // Verificar autenticación
        const { isAuthenticated: isAuth, session } = await isAuthenticated();
        if (!isAuth || !session?.user) {
          console.log('No hay usuario autenticado');
          return;
        }
        
        const user = session.user;
        
        // Obtener datos del perfil
        const { data: profileData, error: profileError } = await supabase
          .from('profiles')
          .select('*')
          .eq('id', user.id)
          .single();
          
        if (profileError) {
          console.error('Error al obtener perfil:', profileError);
          throw profileError;
        }
        
        // Verificar organización activa
        const currentOrgId = localStorage.getItem('currentOrganizationId');
        if (!currentOrgId) {
          console.log('No hay organización seleccionada');
          return;
        }
        
        // Obtener rol del usuario con JOIN a la tabla roles
        const { data: userRoleData, error: roleError } = await supabase
          .from('organization_members')
          .select('role_id, roles!inner(id, name)')
          .eq('user_id', user.id)
          .eq('organization_id', currentOrgId)
          .eq('is_active', true)
          .single();
          
        if (roleError) {
          console.error('Error al obtener rol del usuario:', {
            error: roleError,
            userId: user.id,
            organizationId: currentOrgId
          });
          // Continuar aunque no tengamos el rol, pero con información más detallada
        }
=======

  // Función para cargar cache
  const loadFromCache = useCallback((): UserDataCache | null => {
    if (typeof window === 'undefined') return null;
    
    try {
      const cached = localStorage.getItem(USER_CACHE_KEY);
      if (!cached) return null;
      
      const parsedCache: UserDataCache = JSON.parse(cached);
      const now = Date.now();
      
      // Verificar si el cache ha expirado
      if (now - parsedCache.timestamp > CACHE_TTL) {
        localStorage.removeItem(USER_CACHE_KEY);
        return null;
      }
      
      return parsedCache;
    } catch (error) {
      console.error('Error al leer cache:', error);
      localStorage.removeItem(USER_CACHE_KEY);
      return null;
    }
  }, []);

  // Función para guardar en cache
  const saveToCache = useCallback((data: {
    name?: string;
    email?: string;
    role?: string;
    avatar?: string;
  }, orgName: string, orgId: string) => {
    if (typeof window === 'undefined') return;
    
    try {
      const cacheData: UserDataCache = {
        data,
        orgName,
        orgId,
        timestamp: Date.now()
      };
      localStorage.setItem(USER_CACHE_KEY, JSON.stringify(cacheData));
    } catch (error) {
      console.error('Error al guardar cache:', error);
    }
  }, []);

  // Función optimizada para cargar perfil con consulta unificada
  const loadUserProfileOptimized = useCallback(async () => {
    try {
      setLoading(true);
      
      // Verificar autenticación
      const { isAuthenticated: isAuth, session } = await isAuthenticated();
      if (!isAuth || !session?.user) {
        console.log('No hay usuario autenticado');
        setLoading(false);
        return;
      }

      const user = session.user;
      const currentOrgId = getOrganizationId();
      setOrgId(currentOrgId.toString());

      // Intentar cargar desde cache primero
      const cachedData = loadFromCache();
      if (cachedData && cachedData.orgId === currentOrgId.toString()) {
        console.log('⚡ Datos cargados desde cache');
        setUserData(cachedData.data);
        setOrgName(cachedData.orgName);
        setLoading(false);
        return;
      }

      console.log('🔄 Cargando perfil optimizado para usuario:', user.id);
      
      // Consulta unificada con JOIN para obtener todos los datos de una vez
      const { data: unifiedData, error: unifiedError } = await supabase
        .from('profiles')
        .select(`
          first_name,
          last_name,
          email,
          avatar_url,
          organization_members!inner(
            role_id,
            is_super_admin,
            organization_id,
            organizations!inner(
              name
            ),
            roles!inner(
              name
            )
          )
        `)
        .eq('id', user.id)
        .eq('organization_members.organization_id', currentOrgId)
        .eq('organization_members.is_active', true)
        .single();

      if (unifiedError) {
        console.error('Error en consulta unificada:', unifiedError);
        // Fallback a consultas separadas si falla el JOIN
        await loadUserProfileFallback(user, currentOrgId);
        return;
      }

      if (!unifiedData || !unifiedData.organization_members) {
        console.warn('No se encontraron datos del usuario en la organización');
        await loadUserProfileFallback(user, currentOrgId);
        return;
      }

      // Procesar datos unificados
      const member = Array.isArray(unifiedData.organization_members) 
        ? unifiedData.organization_members[0] 
        : unifiedData.organization_members;
      
      const organization = Array.isArray(member.organizations)
        ? member.organizations[0]
        : member.organizations;
      
      const role = Array.isArray(member.roles)
        ? member.roles[0]
        : member.roles;

      const finalUserData = {
        name: `${unifiedData.first_name || ''} ${unifiedData.last_name || ''}`.trim() || unifiedData.email,
        email: unifiedData.email,
        role: role?.name || 'Usuario',
        avatar: unifiedData.avatar_url || ''
      };

      const finalOrgName = organization?.name || '';
      
      console.log('✅ Datos cargados exitosamente:', {
        user: finalUserData.name,
        role: finalUserData.role,
        org: finalOrgName
      });

      // Actualizar estados
      setUserData(finalUserData);
      setOrgName(finalOrgName);
      
      // Guardar en cache
      saveToCache(finalUserData, finalOrgName, currentOrgId.toString());
      
    } catch (error) {
      console.error('Error general al cargar perfil:', error);
    } finally {
      setLoading(false);
    }
  }, [loadFromCache, saveToCache]);

  // Función de fallback con consultas separadas
  const loadUserProfileFallback = useCallback(async (user: any, currentOrgId: number) => {
    try {
      console.log('🔄 Usando método fallback con consultas separadas');
      
      // Obtener perfil
      const { data: profileData, error: profileError } = await supabase
        .from('profiles')
        .select('first_name, last_name, email, avatar_url')
        .eq('id', user.id)
        .single();

      if (profileError) {
        console.error('Error al obtener perfil:', profileError);
        return;
      }

      // Obtener organización
      const { data: orgData, error: orgError } = await supabase
        .from('organizations')
        .select('name')
        .eq('id', currentOrgId)
        .single();

      // Obtener rol del usuario
      const { data: userRoleData, error: roleError } = await supabase
        .from('organization_members')
        .select('role_id')
        .eq('user_id', user.id)
        .eq('organization_id', currentOrgId)
        .single();

      let roleName = 'Usuario';
      if (!roleError && userRoleData?.role_id) {
        const { data: roleData } = await supabase
          .from('roles')
          .select('name')
          .eq('id', userRoleData.role_id)
          .single();
>>>>>>> af370936
        
        roleName = roleData?.name || 'Usuario';
      }

      const finalUserData = {
        name: `${profileData.first_name || ''} ${profileData.last_name || ''}`.trim() || profileData.email,
        email: profileData.email,
        role: roleName,
        avatar: profileData.avatar_url || ''
      };

      const finalOrgName = orgData?.name || '';

      setUserData(finalUserData);
      setOrgName(finalOrgName);
      
      // Guardar en cache también
      saveToCache(finalUserData, finalOrgName, currentOrgId.toString());
      
    } catch (error) {
      console.error('Error en fallback:', error);
    }
  }, [saveToCache]);

  // Cargar datos del perfil del usuario y configurar suscripción
  useEffect(() => {
    loadUserProfileOptimized();
    
    // Configurar canal de suscripción para cambios en el perfil
    const profileSubscription = supabase
      .channel('public:profiles')
      .on('postgres_changes', 
        { event: 'UPDATE', schema: 'public', table: 'profiles', filter: `id=eq.${supabase.auth.getSession().then(res => res.data.session?.user.id)}` },
        () => {
          // Actualizar al detectar cambios
          setProfileRefresh(prev => prev + 1);
        }
      )
      .subscribe();
      
    return () => {
      // Limpiar suscripción
      supabase.removeChannel(profileSubscription);
    };
  }, [loadUserProfileOptimized, profileRefresh]);
  
  // Inicializar tema desde localStorage o preferencia del sistema
  useEffect(() => {
    if (typeof window !== 'undefined') {
      // Verificar preferencia guardada
      const savedTheme = localStorage.getItem('theme') as 'light' | 'dark' | null;
      
      if (savedTheme) {
        setTheme(savedTheme);
        if (savedTheme === 'dark') {
          document.documentElement.classList.add('dark');
        } else {
          document.documentElement.classList.remove('dark');
        }
      } else {
        // Usar preferencia del sistema
        const prefersDark = window.matchMedia('(prefers-color-scheme: dark)').matches;
        setTheme(prefersDark ? 'dark' : 'light');
        
        if (prefersDark) {
          document.documentElement.classList.add('dark');
        } else {
          document.documentElement.classList.remove('dark');
        }
        
        // Guardar la preferencia
        localStorage.setItem('theme', prefersDark ? 'dark' : 'light');
      }
      
      // Obtener nombre de organización
      const storedOrgName = localStorage.getItem('currentOrganizationName');
      if (storedOrgName) {
        setOrgName(storedOrgName);
      }
      
      // Obtener ID de organización
      const storedOrgId = localStorage.getItem('currentOrganizationId');
      setOrgId(storedOrgId);
    }
  }, []);
  
  // Importación dinámica de la función signOut (memoizada)
  const signOut = useMemo(() => {
    let signOutFn: () => Promise<any> = async () => {
      console.log('Función de cierre de sesión no disponible');
      return { error: null };
    };
    
    // Importar dinámicamente para evitar errores de referencia circular
    import('@/lib/supabase/config').then((module) => {
      signOutFn = module.signOut;
    });
    
    return signOutFn;
  }, []);

  // Función para cerrar sesión (memoizada)
  const handleSignOut = useCallback(async () => {
    try {
      setLoading(true);
      
      console.log('Cerrando sesión...');
      
      // Limpiar cache del usuario
      localStorage.removeItem(USER_CACHE_KEY);
      
      // Importar dinámicamente la función signOut para evitar referencias circulares
      const { signOut } = await import('@/lib/supabase/config');
      const { error } = await signOut();
      
      if (error) {
        console.error('Error al cerrar sesión:', error);
        return;
      }
      
      console.log('Sesión cerrada exitosamente');
      
      // Limpiar localStorage
      localStorage.removeItem('currentOrganizationId');
      localStorage.removeItem('currentOrganizationName');
      localStorage.removeItem('userRole');
      localStorage.removeItem('supabase.auth.token');
      
      // Redireccionar a login
      window.location.replace('/auth/login');
    } catch (error) {
      console.error('Error al cerrar sesión:', error);
    } finally {
      setLoading(false);
    }
  }, [signOut]);

  // Función para alternar el tema (memoizada)
  const toggleTheme = useCallback(() => {
    const newTheme = theme === 'light' ? 'dark' : 'light';
    setTheme(newTheme);
    document.documentElement.classList.toggle('dark', newTheme === 'dark');
  }, [theme]);

  // Función para invalidar cache manualmente
  const invalidateUserCache = useCallback(() => {
    localStorage.removeItem(USER_CACHE_KEY);
    setProfileRefresh(prev => prev + 1);
  }, []);

  
  return (
    <ModuleProvider>
      <div className="flex h-screen">
      {/* Sidebar - con versión móvil que se muestra/oculta */}
      <div className={`
        fixed lg:static inset-y-0 left-0 z-50 ${sidebarCollapsed ? 'lg:w-20' : 'w-64'} 
        transform ${sidebarOpen ? 'translate-x-0' : '-translate-x-full'} 
        lg:translate-x-0 transition-all duration-300 ease-in-out
        bg-white dark:bg-gray-800 border-r border-gray-200 dark:border-gray-700 shadow-lg
      `}>
        <div className="flex flex-col h-full">
          {/* Logo y nombre */}
          <div className="flex justify-between items-center p-4 bg-blue-600">
            <h1 className={`text-xl font-bold text-white ${sidebarCollapsed ? 'lg:hidden' : ''}`}>GO Admin ERP</h1>
            {sidebarCollapsed && <h1 className="hidden lg:block text-xl font-bold text-white text-center">GO</h1>}
            <div className="flex items-center">
              {/* Botón para contraer/expandir en escritorio */}
              <button 
                onClick={() => setSidebarCollapsed(!sidebarCollapsed)}
                className="hidden lg:flex items-center justify-center h-7 w-7 rounded-full bg-blue-700 text-white hover:bg-blue-800 transition-colors"
                aria-label={sidebarCollapsed ? 'Expandir menú' : 'Contraer menú'}
              >
                {sidebarCollapsed ? <ChevronsRight size={16} /> : <ChevronsLeft size={16} />}
              </button>
              
              {/* Botón para cerrar en móvil */}
              <button 
                onClick={() => setSidebarOpen(false)}
                className="lg:hidden ml-2 text-white"
              >
                &times;
              </button>
            </div>
          </div>
          
          {/* Selector de Organización */}
          {orgId && (
            <div className={`m-3 ${sidebarCollapsed ? 'p-2 lg:relative lg:group' : 'p-3'} bg-blue-50 dark:bg-blue-900/30 rounded-lg shadow-md border border-blue-100 dark:border-blue-800 transition-all duration-200 hover:shadow-lg`}>
              {/* Organización para sidebar colapsado */}
              {sidebarCollapsed && (
                <>
                  {/* Icono/Logo centrado cuando está colapsado */}
                  <div className="flex justify-center items-center">
                    {getActiveOrgLogo() ? (
                      <div className="w-7 h-7 lg:mx-auto">
                        <img 
                          src={getActiveOrgLogo()!}
                          alt="Logo"
                          className="w-full h-full object-cover rounded-full border-2 border-blue-200 dark:border-blue-700 shadow-sm"
                        />
                      </div>
                    ) : (
                      <div className="w-7 h-7 lg:mx-auto flex items-center justify-center rounded-full bg-gradient-to-br from-blue-500 to-blue-700 dark:from-blue-600 dark:to-blue-900 text-white font-medium shadow-sm border-2 border-blue-200 dark:border-blue-700">
                        {orgName && orgName.charAt(0).toUpperCase()}
                      </div>
                    )}
                    <span className="ml-2 lg:hidden text-sm font-medium text-blue-900 dark:text-blue-100">{orgName}</span>
                  </div>
                  
                  {/* Tooltip para mostrar el nombre de la organización cuando está contraído */}
                  <div className="absolute left-full top-1/2 transform -translate-y-1/2 ml-2 pl-2 hidden lg:group-hover:block z-50 whitespace-nowrap">
                    <div className="bg-gray-800 text-white text-sm py-1 px-3 rounded shadow-lg flex items-center">
                      {getActiveOrgLogo() ? (
                        <img 
                          src={getActiveOrgLogo()!}
                          alt="Logo"
                          className="w-5 h-5 rounded-full mr-2 object-cover border border-gray-300 dark:border-gray-700 shadow-sm"
                        />
                      ) : (
                        <div className="w-5 h-5 mr-2 flex items-center justify-center rounded-full bg-gradient-to-br from-blue-500 to-blue-700 text-white text-xs font-medium shadow-sm border border-gray-300 dark:border-gray-700">
                          {orgName && orgName.charAt(0).toUpperCase()}
                        </div>
                      )}
                      {orgName}
                    </div>
                  </div>
                </>
              )}
              
              {/* Selector de organizaciones (solo visible cuando no está colapsado) */}
              {!sidebarCollapsed && (
                <OrganizationSelectorWrapper 
                  className="w-full" 
                  showCreateOption={true} 
                />
              )}
            </div>
          )}
          
          {/* Navegación */}
          <div className="flex-1 overflow-y-auto">
            <SidebarNavigation 
              handleSignOut={handleSignOut}
              loading={loading}
              userData={userData}
              orgName={orgName}
              collapsed={sidebarCollapsed}
            />
          </div>
        </div>
      </div>
      
      {/* Área de contenido principal */}
      <div className="flex-1 flex flex-col overflow-hidden">
        {/* Header del panel de administración */}
        <AppHeader 
          theme={theme}
          toggleTheme={toggleTheme}
          userData={userData}
          orgId={orgId}
          handleSignOut={handleSignOut}
          loading={loading}
          setSidebarOpen={setSidebarOpen}
        />
        
        {/* Contenido principal */}
        <div className="flex-1 overflow-auto bg-gray-50 dark:bg-gray-900">
          {children}
        </div>
      </div>
      
      {/* Notificación de límites de módulos */}
      <ModuleLimitNotification 
        organizationId={orgId ? parseInt(orgId) : undefined}
      />

      </div>
    </ModuleProvider>
  );
};<|MERGE_RESOLUTION|>--- conflicted
+++ resolved
@@ -1,11 +1,6 @@
 'use client';
-<<<<<<< HEAD
-import React, { useState, useEffect } from 'react';
-import { ChevronsLeft, ChevronsRight } from 'lucide-react';
-=======
 import React, { useState, useEffect, useMemo, useCallback } from 'react';
 import { Menu, ChevronsLeft, ChevronsRight, Building2 } from 'lucide-react';
->>>>>>> af370936
 import { OrganizationSelectorWrapper } from './OrganizationSelectorWrapper';
 import { supabase } from '@/lib/supabase/config';
 import { isAuthenticated } from '@/lib/supabase/auth-manager';
@@ -14,22 +9,6 @@
 import { SidebarNavigation } from './Sidebar/SidebarNavigation';
 import { getOrganizationId } from '@/lib/hooks/useOrganization';
 
-<<<<<<< HEAD
-// Interfaces para tipos de datos
-interface RoleData {
-  id: number;
-  name: string;
-  description?: string;
-}
-
-interface OrganizationMemberData {
-  role_id: number;
-  is_super_admin?: boolean;
-  is_active: boolean;
-  roles: RoleData;
-}
-
-=======
 // Importaciones estándar para evitar ChunkLoadError
 import ModuleLimitNotification from '@/components/notifications/ModuleLimitNotification';
 import { ModuleProvider } from '@/lib/context/ModuleContext';
@@ -58,7 +37,6 @@
 
 const USER_CACHE_KEY = 'appLayout_userData_cache';
 const CACHE_TTL = 5 * 60 * 1000; // 5 minutos en milisegundos
->>>>>>> af370936
 
 // Componente principal que organiza todo el layout de la aplicación
 export const AppLayout = ({
@@ -101,57 +79,6 @@
   // Estado para almacenar el ID de la organización
   const [orgId, setOrgId] = useState<string | null>(null);
   
-<<<<<<< HEAD
-  // Cargar datos del perfil del usuario
-  useEffect(() => {
-    async function loadUserProfile() {
-      try {
-        // Verificar autenticación
-        const { isAuthenticated: isAuth, session } = await isAuthenticated();
-        if (!isAuth || !session?.user) {
-          console.log('No hay usuario autenticado');
-          return;
-        }
-        
-        const user = session.user;
-        
-        // Obtener datos del perfil
-        const { data: profileData, error: profileError } = await supabase
-          .from('profiles')
-          .select('*')
-          .eq('id', user.id)
-          .single();
-          
-        if (profileError) {
-          console.error('Error al obtener perfil:', profileError);
-          throw profileError;
-        }
-        
-        // Verificar organización activa
-        const currentOrgId = localStorage.getItem('currentOrganizationId');
-        if (!currentOrgId) {
-          console.log('No hay organización seleccionada');
-          return;
-        }
-        
-        // Obtener rol del usuario con JOIN a la tabla roles
-        const { data: userRoleData, error: roleError } = await supabase
-          .from('organization_members')
-          .select('role_id, roles!inner(id, name)')
-          .eq('user_id', user.id)
-          .eq('organization_id', currentOrgId)
-          .eq('is_active', true)
-          .single();
-          
-        if (roleError) {
-          console.error('Error al obtener rol del usuario:', {
-            error: roleError,
-            userId: user.id,
-            organizationId: currentOrgId
-          });
-          // Continuar aunque no tengamos el rol, pero con información más detallada
-        }
-=======
 
   // Función para cargar cache
   const loadFromCache = useCallback((): UserDataCache | null => {
@@ -348,7 +275,6 @@
           .select('name')
           .eq('id', userRoleData.role_id)
           .single();
->>>>>>> af370936
         
         roleName = roleData?.name || 'Usuario';
       }

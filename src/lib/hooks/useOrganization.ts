'use client';

import { useState, useEffect } from 'react';
import { supabase } from "../supabase/config";

// Constante para el almacenamiento local de la organización
const STORAGE_KEY = 'organizacionActiva';

// Interfaz para la organización almacenada localmente
export type Organizacion = {
  id: number;
  name?: string;
  slug?: string;
  logo_url?: string;
};

/**
 * Guarda la organización activa en localStorage y sessionStorage como respaldo
 */
export function guardarOrganizacionActiva(organizacion: Organizacion): void {
  try {
    // Verificar si la organización ya está guardada para evitar logs innecesarios
    const existingData = localStorage.getItem(STORAGE_KEY);
    const isAlreadySaved = existingData && JSON.parse(existingData)?.id === organizacion.id;
    
    // Guardar en localStorage como fuente principal
    localStorage.setItem(STORAGE_KEY, JSON.stringify(organizacion));
    
    // Guardar en sessionStorage como respaldo
    sessionStorage.setItem(STORAGE_KEY, JSON.stringify(organizacion));
    
    // Solo hacer log si es una organización nueva o diferente
    if (!isAlreadySaved) {
      console.log('Organización guardada correctamente:', organizacion.id);
    }
  } catch (error) {
    console.error('Error al guardar organización:', error);
  }
}

/**
 * Obtiene la organización activa de forma robusta
 * Intenta recuperarla de múltiples fuentes para mayor resiliencia
 */
export function obtenerOrganizacionActiva(): Organizacion {
  // Valor predeterminado si todo falla
  const valorPredeterminado: Organizacion = { id: 2 };
  
  if (typeof window === 'undefined') {
    return valorPredeterminado; // Para SSR
  }
  
  try {
    // Intentar recuperar del localStorage (fuente principal)
    const localData = localStorage.getItem(STORAGE_KEY);
    if (localData) {
      const parsed = JSON.parse(localData);
      return parsed;
    }
    
    // Intentar recuperar del sessionStorage (fuente de respaldo)
    const sessionData = sessionStorage.getItem(STORAGE_KEY);
    if (sessionData) {
      const parsed = JSON.parse(sessionData);
      console.log('Organización recuperada de sessionStorage:', parsed.id);
      return parsed;
    }
    
    // Si no se encontró nada, verificar otras posibles claves (para migración)
    const alternativas = ['currentOrganization', 'activeOrganization', 'organizacion'];
    for (const key of alternativas) {
      const altData = localStorage.getItem(key);
      if (altData) {
        const parsed = JSON.parse(altData);
        console.log(`Organización recuperada de clave alternativa (${key}):`, parsed.id);
        // Migrar a la clave estándar
        guardarOrganizacionActiva(parsed);
        return parsed;
      }
    }
    
    console.log('No se encontró organización guardada, usando predeterminada');
    return valorPredeterminado;
  } catch (error) {
    console.error('Error al recuperar organización:', error);
    return valorPredeterminado;
  }
}

/**
 * Para uso en componentes: obtiene la organización y proporciona el organization_id
 * Se recomienda usar este método siempre para obtener el ID de organización
 */
export function getOrganizationId(): number {
  const organizacion = obtenerOrganizacionActiva();
  // Usando ID 2 como valor predeterminado ya que es el que existe en la base de datos
  // y con el que se crearon las tareas
  return organizacion?.id || 2;
}

/**
 * Obtiene el nombre de la organización activa
 * @returns Nombre de la organización o un valor predeterminado
 */
export function getOrganizationName(): string {
  const organizacion = obtenerOrganizacionActiva();
  return organizacion?.name || 'Organización por defecto';
}

// Interfaces para tipos base de datos
interface DbBranch {
  id: number;
  name: string;
  address?: string;
  is_main?: boolean;
  created_at?: string;
  organization_id: number;
  [key: string]: any; // Para otros campos adicionales
}

interface DbOrganization {
  id: number;
  name: string;
  created_at?: string;
  [key: string]: any;
}

interface DbOrganizationMember {
  id: number;
  organization_id: number;
  user_id: string;
  role?: string;
  is_active: boolean;
  role_id?: number;
}

// Interfaces para la respuesta formateada
interface FormattedBranch {
  id: number;
  name: string;
  address?: string;
  is_main?: boolean;
  created_at?: string;
  organization_id: number;
}

interface FormattedOrganization {
  id: number;
  name: string;
  created_at: string | null;
  branches: FormattedBranch[];
  country_code?: string | null;  // Agregar country_code
  [key: string]: any;
}

interface FormattedResponse {
  id: number;
  organization: FormattedOrganization;
  branch_id: number | null;
}

// Interface para la respuesta de la función
interface GetOrganizationResponse {
  data: FormattedResponse[] | null;
  error: Error | string | PostgrestError | null;
}

// Tipo para identificar errores de PostgreSQL/Supabase
interface PostgrestError {
  message: string;
  details?: string;
  hint?: string;
  code?: string;
}

// Función para obtener la organización del usuario utilizando un enfoque basado en consultas separadas
export async function getUserOrganization(userId: string): Promise<GetOrganizationResponse> {
  try {
    console.log("Obteniendo organización para userId:", userId);
    
    // Paso 1: Obtener el miembro de la organización
    const { data: memberData, error: memberError } = await supabase
      .from("organization_members")
      .select("id, organization_id, role, role_id")
      .eq("user_id", userId)
      .eq("is_active", true);

    if (memberError) {
      console.error("Error al consultar members:", memberError);
      throw memberError;
    }
    
    console.log("Datos de miembro encontrados:", JSON.stringify(memberData));
    
    if (!memberData || memberData.length === 0) {
      console.warn("No se encontraron organizaciones para el usuario");
      return { data: null, error: new Error("Usuario no asociado a ninguna organización") };
    }
    
    const member = memberData[0] as DbOrganizationMember;
    
    // Paso 2: Obtener datos de la organización
    const { data: orgData, error: orgError } = await supabase
      .from("organizations")
      .select("id, name, created_at, country_code")
      .eq("id", member.organization_id)
      .single();

    if (orgError) {
      console.error("Error al obtener datos de organización:", orgError);
      throw orgError;
    }
    
    if (!orgData) {
      console.error("No se encontraron datos para la organización ID:", member.organization_id);
      throw new Error("No se encontraron datos para la organización");
    }
    
    const organization = orgData as DbOrganization;
    console.log("Datos de organización encontrados:", JSON.stringify(organization));
    
    // Paso 3: Obtener las sucursales de la organización
    const { data: branchesData, error: branchesError } = await supabase
      .from("branches")
      .select("*")
      .eq("organization_id", member.organization_id);
    
    if (branchesError) {
      console.error("Error al obtener sucursales:", branchesError);
      throw branchesError;
    }
    
    const branches = branchesData as FormattedBranch[] || [];
    console.log("Sucursales encontradas:", JSON.stringify(branches));
    console.log("Miembro procesado:", JSON.stringify(member));
    
    // Formato final de la respuesta - estructura exacta que espera el componente
    const formattedData = [
      {
        id: member.id,
        organization: {
          // Primero extraemos la mayoría de los campos de la organización
          ...Object.fromEntries(
            Object.entries(organization).filter(([key]) => 
              key !== 'id' && key !== 'name' && key !== 'created_at'
            )
          ),
          // Luego asignamos explícitamente los campos esenciales para garantizar el formato correcto
          id: organization.id,
          name: organization.name,
          created_at: organization.created_at || null,
          // Asignamos las sucursales
          branches: branches
        },
        // Usamos la primera sucursal como predeterminada, si existe
        branch_id: branches && branches.length > 0 ? branches[0].id : null
      }
    ];
    
    console.log("Datos procesados de organización (FINAL):", JSON.stringify(formattedData));
    
    return { data: formattedData, error: null };
  } catch (error: any) {
    console.error("Error al obtener la organización:", error);
    return { data: null, error };
  }
}

// Función para obtener la sucursal principal de una organización
export async function getMainBranch(organizationId: number) {
  try {
    const { data, error } = await supabase
      .from("branches")
      .select("*")
      .eq("organization_id", organizationId)
      .eq("is_main", true)
      .single();

    if (error) throw error;
    
    return { data, error: null };
  } catch (error) {
    console.error("Error al obtener la sucursal principal:", error);
    return { data: null, error };
  }
}

// Caché para branch_id para evitar múltiples accesos a localStorage
let _branchIdCache: { value: number | null; timestamp: number } | null = null;
const BRANCH_ID_CACHE_TTL = 30000; // 30 segundos de TTL
let _lastBranchIdLogTime = 0;

// Función para obtener el branch_id actual desde localStorage con caché optimizado
export function getCurrentBranchId(): number | null {
  try {
<<<<<<< HEAD
    // Verificar si estamos en el navegador
    if (typeof window === 'undefined') {
      return 2; // Default en servidor
    }
    
=======
    // Verificar si localStorage está disponible (cliente)
    if (typeof window === 'undefined' || typeof localStorage === 'undefined') {
      // En SSR no retornamos ningún branch_id para evitar consultas innecesarias
      return null;
    }
    
    const now = Date.now();
    
    // Verificar si tenemos un valor en caché válido
    if (_branchIdCache && (now - _branchIdCache.timestamp) < BRANCH_ID_CACHE_TTL) {
      return _branchIdCache.value;
    }
    
    // Obtener valor fresco de localStorage
>>>>>>> 0a792fd3
    const branchId = localStorage.getItem('currentBranchId');
    const parsedBranchId = branchId ? parseInt(branchId, 10) : null;
    
    // Actualizar caché
    _branchIdCache = {
      value: parsedBranchId,
      timestamp: now
    };
    
    // Solo loguear debug si han pasado más de 5 segundos desde el último log
    // Esto reduce significativamente el spam en consola
    if (now - _lastBranchIdLogTime > 5000) {
      console.log('🏦 DEBUG getCurrentBranchId (actualizado):', { 
        branchId, 
        parsed: parsedBranchId,
        cached: true,
        timestamp: new Date(now).toISOString()
      });
      _lastBranchIdLogTime = now;
    }
    
    return parsedBranchId;
  } catch (error) {
    console.error('Error obteniendo branch_id:', error);
    return null; // No retornar valor por defecto en caso de error
  }
}

// Función para invalidar el caché del branch_id (útil cuando se cambia la sucursal)
export function invalidateBranchIdCache(): void {
  _branchIdCache = null;
  _lastBranchIdLogTime = 0;
  console.log('🏦 Caché de branch_id invalidado');
}

// Función auxiliar para obtener branch_id con fallback (solo usar cuando se necesite realmente)
export function getCurrentBranchIdWithFallback(): number {
  const branchId = getCurrentBranchId();
  if (branchId !== null) {
    return branchId;
  }
  
  // Solo usar fallback cuando sea absolutamente necesario
  console.warn('🏦 Usando branch_id fallback (ID: 999) - considerar si es necesario');
  return 2; // Sede Principal como último recurso
}

// Función para obtener el usuario actual desde Supabase Auth
export async function getCurrentUserId(): Promise<string | null> {
  try {
    const { data: { user } } = await supabase.auth.getUser();
    return user?.id || null;
  } catch (error) {
    console.error('Error obteniendo current user:', error);
    return null;
  }
}

/**
 * Hook para usar la organización del usuario en componentes React
 * Combina los datos almacenados en localStorage con datos actuales de Supabase
 * Integra las funcionalidades de almacenamiento local para mayor resiliencia
 */
export function useOrganization() {
  // Intentamos obtener la organización del localStorage en la inicialización
  const initOrg = () => {
    try {
      const organizacionLocal = obtenerOrganizacionActiva();
      if (organizacionLocal && organizacionLocal.id) {
        // Crear un objeto FormattedOrganization válido desde el inicio
        return {
          organization: {
            id: organizacionLocal.id,
            name: organizacionLocal.name || `Organización ${organizacionLocal.id}`,
            created_at: null,
            branches: [],
            slug: organizacionLocal.slug || '',
            logo_url: organizacionLocal.logo_url || ''
          } as FormattedOrganization,
          branch_id: getCurrentBranchId(), // Obtener branch_id actual desde localStorage
          isLoading: false,
          error: null
        };
      }
    } catch (e) {
      console.error('Error al inicializar organización:', e);
    }
    return {
      organization: null,
      branch_id: null,
      isLoading: true,
      error: null
    };
  };

  const [organizationData, setOrganizationData] = useState<{
    organization: FormattedOrganization | null;
    branch_id: number | null;
    isLoading: boolean;
    error: Error | string | null;
  }>(initOrg());

  useEffect(() => {
    // Intentamos recuperar el usuario actual del localStorage y consultar datos actuales
    const fetchOrganizationData = async () => {
      try {
        // Primero intentamos recuperar la organización del almacenamiento local
        const organizacionLocal = obtenerOrganizacionActiva();
        
        // Recuperamos datos del usuario para obtener más información de la organización
        const userDataStr = localStorage.getItem('userData');
        const userData = userDataStr ? JSON.parse(userDataStr) : null;
        const userId = userData?.id;
        
        if (!userId) {
          // Si no hay usuario pero hay organización en local, usamos esa
          if (organizacionLocal && organizacionLocal.id) {
            // Crear un objeto FormattedOrganization válido a partir de los datos locales
            const formattedOrg: FormattedOrganization = {
              id: organizacionLocal.id,
              name: organizacionLocal.name || `Organización ${organizacionLocal.id}`,
              created_at: null,
              branches: [],
              // Agregar cualquier otro campo requerido por FormattedOrganization
              slug: organizacionLocal.slug || '',
              logo_url: organizacionLocal.logo_url || ''
            };
            
            setOrganizationData({
              organization: formattedOrg,
              branch_id: getCurrentBranchId(), // Obtener branch_id actual desde localStorage
              isLoading: false,
              error: null
            });
            return;
          }
          throw new Error('No se encontró ID de usuario');
        }
        
        // Obtenemos datos completos de la organización desde Supabase
        const { data, error } = await getUserOrganization(userId);
        
        if (error) {
          throw error;
        }
        
        if (data && data.length > 0) {
          // Guardar datos actualizados en almacenamiento local
          const orgData = data[0].organization;
          guardarOrganizacionActiva({
            id: orgData.id,
            name: orgData.name,
            slug: orgData.slug || undefined,
            logo_url: orgData.logo_url || undefined
          });
          
          // Actualizar estado del componente
          setOrganizationData({
            organization: orgData,
            branch_id: data[0].branch_id,
            isLoading: false,
            error: null
          });
        } else if (organizacionLocal && organizacionLocal.id) {
          // Si no hay datos de API pero sí tenemos datos locales, usamos esos
          console.log('No se encontraron datos en API, usando almacenamiento local:', organizacionLocal.id);
          // Crear un objeto FormattedOrganization válido a partir de los datos locales
          const formattedOrg: FormattedOrganization = {
            id: organizacionLocal.id,
            name: organizacionLocal.name || `Organización ${organizacionLocal.id}`,
            created_at: null,
            branches: [],
            // Agregar cualquier otro campo requerido por FormattedOrganization
            slug: organizacionLocal.slug || '',
            logo_url: organizacionLocal.logo_url || ''
          };
          
          setOrganizationData({
            organization: formattedOrg,
            branch_id: getCurrentBranchId(), // Obtener branch_id actual desde localStorage
            isLoading: false,
            error: null
          });
        } else {
          setOrganizationData({
            organization: null,
            branch_id: null,
            isLoading: false,
            error: 'No se encontraron datos de organización'
          });
        }
      } catch (err: any) {
        console.error('Error al obtener datos de organización:', err);
        
        // Intentar usar datos locales como respaldo si hay un error en la API
        const organizacionLocal = obtenerOrganizacionActiva();
        if (organizacionLocal && organizacionLocal.id) {
          console.log('Error en API, usando datos de respaldo del almacenamiento local:', organizacionLocal.id);
          // Crear un objeto FormattedOrganization válido a partir de los datos locales
          const formattedOrg: FormattedOrganization = {
            id: organizacionLocal.id,
            name: organizacionLocal.name || `Organización ${organizacionLocal.id}`,
            created_at: null,
            branches: [],
            // Agregar cualquier otro campo requerido por FormattedOrganization
            slug: organizacionLocal.slug || '',
            logo_url: organizacionLocal.logo_url || ''
          };
          
          setOrganizationData({
            organization: formattedOrg,
            branch_id: getCurrentBranchId(), // Obtener branch_id actual desde localStorage
            isLoading: false,
            error: null
          });
        } else {
          setOrganizationData({
            organization: null,
            branch_id: null,
            isLoading: false,
            error: err?.message || 'Error al cargar datos de organización'
          });
        }
      }
    };
    
    fetchOrganizationData();
  }, []);

  return organizationData;
}

// Exportar todo como objeto por defecto para compatibilidad con código existente
export default {
  useOrganization,
  getUserOrganization,
  getMainBranch,
  guardarOrganizacionActiva,
  obtenerOrganizacionActiva,
  getOrganizationId,
  getCurrentBranchId,
  getCurrentUserId,
  invalidateBranchIdCache,
  getCurrentBranchIdWithFallback
};<|MERGE_RESOLUTION|>--- conflicted
+++ resolved
@@ -293,13 +293,6 @@
 // Función para obtener el branch_id actual desde localStorage con caché optimizado
 export function getCurrentBranchId(): number | null {
   try {
-<<<<<<< HEAD
-    // Verificar si estamos en el navegador
-    if (typeof window === 'undefined') {
-      return 2; // Default en servidor
-    }
-    
-=======
     // Verificar si localStorage está disponible (cliente)
     if (typeof window === 'undefined' || typeof localStorage === 'undefined') {
       // En SSR no retornamos ningún branch_id para evitar consultas innecesarias
@@ -314,7 +307,6 @@
     }
     
     // Obtener valor fresco de localStorage
->>>>>>> 0a792fd3
     const branchId = localStorage.getItem('currentBranchId');
     const parsedBranchId = branchId ? parseInt(branchId, 10) : null;
     

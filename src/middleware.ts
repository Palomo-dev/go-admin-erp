--- conflicted
+++ resolved
@@ -19,11 +19,7 @@
       autoRefreshToken: true,
       persistSession: true,
       detectSessionInUrl: false,
-<<<<<<< HEAD
-      flowType: 'pkce' as const,
-=======
       flowType: 'pkce' as const, // Use const assertion to fix type error
->>>>>>> 0a792fd3
       // Si tenemos un token de autenticación en la cookie, lo usamos como sesión inicial
       ...(authCookie && {
         storageKey: `sb-${projectRef}-auth-token`,
